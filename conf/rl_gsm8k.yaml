--- conflicted
+++ resolved
@@ -32,22 +32,9 @@
     --max-model-len: 8000
     --gpu-memory-utilization: 0.9
 
-<<<<<<< HEAD
 output_dir: outputs/rl_gsm8k
-=======
-
-output_dir: outputs/rl_gsm8k_v5
->>>>>>> df546935
 
 hydra:
   job_logging:
     root:
-      level: DEBUG
-    handlers:
-      node_errors:
-        class: logging.FileHandler
-        filename: ${output_dir}/node_errors.log    
-    loggers:
-      tapeagents.nodes:
-        handlers: [node_errors]
-        propagate: no+      level: DEBUG