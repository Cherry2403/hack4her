--- conflicted
+++ resolved
@@ -3,10 +3,6 @@
 max_agent_forks: 16
 attempts: 1
 test_every_n_iterations: -1
-<<<<<<< HEAD
-
-=======
->>>>>>> 4317fcb0
 finetune:
   save_checkpoint_steps: 2
   gradient_accumulation_passes: 16
