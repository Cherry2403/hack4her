--- conflicted
+++ resolved
@@ -149,19 +149,8 @@
     # TODO: FIX final steps in the end in test res!
     run_dir = str(res_path / "gaia_agent")
     llm = mock_llm(run_dir)
-<<<<<<< HEAD
-    attachment_dir = os.path.realpath(str(res_path / "gaia_agent" / "attachments"))
-    env = GaiaEnvironment(attachment_dir=attachment_dir, only_cached_webpages=True, safe_calculator=False)
-    with open(f"{run_dir}/browser_log.jsonl") as f:
-        web_cache = {}
-        for line in f:
-            item = json.loads(line)
-            web_cache[item["k"]] = item["v"]
-    env.browser.set_web_cache(web_cache)
-=======
-    env = GaiaEnvironment(only_cached_webpages=True)
+    env = GaiaEnvironment(only_cached_webpages=True, attachment_dir=f"{run_dir}/attachments")
     env.browser.set_web_cache(f"{run_dir}/web_cache.jsonl")
->>>>>>> 3adbdc67
     agent = GaiaAgent.create(llm)
     tapes = load_tapes(GaiaTape, os.path.join(run_dir, "tapes"), file_extension=".json")
     logger.info(f"Validate {len(tapes)} tapes")
