import json
import logging
import os
import subprocess
from typing import Any, Counter, Generator

import yaml
from huggingface_hub import snapshot_download
from termcolor import colored

from tapeagents.io import load_tapes, save_json_tape
from tapeagents.orchestrator import main_loop
from tapeagents.renderers import step_view

from .agent import GaiaAgent
from .environment import GaiaEnvironment
from .scorer import question_scorer
from .steps import GaiaAnswer, SearchAction
from .tape import GaiaMetadata, GaiaTape

logger = logging.getLogger(__name__)

DATASET_DIR = "data/gaia/"


def get_git_revision_hash() -> str:
    return subprocess.check_output(["git", "rev-parse", "HEAD"]).decode("ascii").strip()


def tape_correct(tape: GaiaTape) -> bool:
    if not tape.metadata.result:
        return False
    predicted = str(tape.metadata.result)
    golden = tape.metadata.task["Final answer"]
    if golden == "?":  # placeholder for hidden answer in test set
        return False
    return question_scorer(predicted, golden)


def calculate_accuracy(tapes: list[GaiaTape], show_intermediate=False, show_wrong=False):
    accs = []
    accuracy = 0.0
    for tape in tapes:
        correct = tape_correct(tape)
        if show_wrong and not correct:
            for step in tape:
                print("-" * 80)
                print(step_view(step))
            print("=" * 120)

        accs.append(int(correct))
        accuracy = sum(accs) * 100 / len(accs)
        if show_intermediate:
            print(
                tape.metadata.task["Final answer"],
                "|",
                colored(str(tape.metadata.result), "green" if correct else "red"),
            )
            print(f"{len(accs)}: Accuracy {accuracy:.2f}")
    return accuracy, sum(accs)


def majority_vote(results: list[Any]) -> int:
    result_counts = Counter(results)
    top = result_counts.most_common()
    best, _ = top.pop(0)
    while len(top) and best in ["", "None", None]:
        best, _ = top.pop(0)
    best_idx = [i for i, result in enumerate(results) if result == best][0]
    return best_idx


def download_dataset():
    logger.info("Downloading GAIA dataset...")
    repo = "gaia-benchmark/GAIA"
    os.makedirs(DATASET_DIR, exist_ok=True)
    snapshot_download(repo_id=repo, repo_type="dataset", local_dir=DATASET_DIR, local_dir_use_symlinks=False)


def load_dataset(split: str):
    tasks = {1: [], 2: [], 3: []}
    fname = os.path.join(DATASET_DIR, "2023", split, "metadata.jsonl")
    if not os.path.exists(fname):
        download_dataset()
    if not os.path.exists(fname):
        raise FileNotFoundError(f"Dataset not found: {fname}")
    with open(fname) as f:
        for line in f:
            task = json.loads(line)
            if task["file_name"]:
                task["file_name"] = os.path.join(DATASET_DIR, "2023", split, task["file_name"])
            tasks[task["Level"]].append(task)

    logger.info(f"GAIA Tasks: Level 1: {len(tasks[1])}, Level 2: {len(tasks[2])}, Level 3: {len(tasks[3])}")
    return tasks


def solve_task(
    task: dict,
    agent: GaiaAgent,
    env: GaiaEnvironment,
    level: int,
    retries: int = 3,
    max_loops: int = 50,
) -> Generator[GaiaTape, None, None]:
    """Solve GAIA task. 
    
    This function is a generator that yields intermediate tapes during the solving process.
    The last tape will contain the agent's response.
    
    """
    start_steps = env.task_to_observations(task)
    solved = None
    result = None
    while not solved and retries:
        tape = GaiaTape(steps=start_steps)
        try:
            for event in main_loop(agent, tape, env, max_loops=max_loops):
                if partial_tape := (event.agent_tape or event.env_tape):
                    tape = partial_tape
                    tape.metadata = GaiaMetadata.model_validate(
                            tape.metadata.model_dump() | {"task": task, "level": level}
                        )                    
                    yield tape
                if n_search_repetitions(tape) >= 3:
                    break
        except Exception as e:
            tape.metadata.error = str(e)
            logger.exception(f"Failed to solve task: {e}")
            break
<<<<<<< HEAD
        predicted = tape[-1].answer if isinstance(tape[-1], GaiaAnswer) else None
        tape.metadata.result = str(predicted)
        solved = predicted not in ["", None]
        retries -= 1
    logger.info(f"Expected: {task['Final answer']}, Agent produced: {predicted}")
    yield tape
=======
        result = tape[-1].answer if isinstance(tape[-1], GaiaAnswer) else None
        result = str(result) if result is not None else ""
        solved = result != ""
        retries -= 1
    logger.info(f"Expected: {task['Final answer']}, Agent produced: {result}")
    tape.metadata = GaiaMetadata.model_validate(
        tape.metadata.model_dump() | {"task": task, "result": result, "level": level}
    )
    return tape
>>>>>>> 12a0dbd5


def n_search_repetitions(tape: GaiaTape) -> int:
    steps_by_query = {}
    for step in tape:
        if isinstance(step, SearchAction):
            steps_by_query[step.query] = steps_by_query.get(step.query, 0) + 1
    return max(steps_by_query.values(), default=0)


def ensemble_results(all_tapes: list[list[GaiaTape]], oracle: bool = False) -> list[GaiaTape]:
    ensemble = []
    improved = 0
    degraded = 0
    for i, tapes in enumerate(zip(*all_tapes)):
        tapes: list[GaiaTape] = tapes
        results = [tape.metadata.result for tape in tapes]
        most_common_idx = majority_vote(results)
        if oracle:
            for j, tape in enumerate(tapes):
                if tape_correct(tape):
                    most_common_idx = j
                    break
        best_tape = tapes[most_common_idx].copy()

        orig = tapes[0]
        orig_correct = int(tape_correct(orig))
        ensemble_correct = int(tape_correct(best_tape))
        expected = tapes[0].metadata.task["Final answer"]
        log_message = f"{i+1}: {orig_correct} -> {ensemble_correct} | choose {most_common_idx+1} ({best_tape.metadata.result}) of {results}. Expected: {expected}"
        if orig_correct < ensemble_correct:
            logger.info("Improved")
            improved += 1
            logger.info(log_message)
        elif orig_correct > ensemble_correct:
            logger.info("Degraded")
            degraded += 1
            logger.info(log_message)
        ensemble.append(best_tape)
    logger.info(f"Improved {improved}, degraded {degraded}")
    return ensemble


def ensemble_files(tape_dirs: list[str], out_dir: str = ""):
    tapes: list[list[GaiaTape]] = [load_tapes(GaiaTape, tape_dir, file_extension=".json") for tape_dir in tape_dirs]  # type: ignore
    ensembled_tapes = ensemble_results(tapes)
    acc, num = calculate_accuracy(ensembled_tapes, show_intermediate=False)
    logger.info(f"Ensembled {len(tape_dirs)} accuracy: {acc:.2f} ({num} of {len(ensembled_tapes)})")
    if out_dir:
        out_tapes_dir = os.path.join(out_dir, "tapes")
        os.makedirs(out_tapes_dir)
        for i, tape in enumerate(ensembled_tapes):
            save_json_tape(tape, out_tapes_dir, f"tape{i+1:03d}")
        with open(os.path.join(out_dir, "ensemble_config.json"), "w") as f:
            json.dump({"sources": tape_dirs, "mode": "majority"}, f, indent=2)
        logger.info(f"Saved to {out_dir}")


def get_exp_config_dict(exp_path):
    config_path = os.path.join(exp_path, ".hydra", "config.yaml")
    assert os.path.exists(config_path), f"Config file {config_path} not found"
    with open(config_path) as f:
        cfg = yaml.safe_load(f)
    return cfg<|MERGE_RESOLUTION|>--- conflicted
+++ resolved
@@ -128,14 +128,6 @@
             tape.metadata.error = str(e)
             logger.exception(f"Failed to solve task: {e}")
             break
-<<<<<<< HEAD
-        predicted = tape[-1].answer if isinstance(tape[-1], GaiaAnswer) else None
-        tape.metadata.result = str(predicted)
-        solved = predicted not in ["", None]
-        retries -= 1
-    logger.info(f"Expected: {task['Final answer']}, Agent produced: {predicted}")
-    yield tape
-=======
         result = tape[-1].answer if isinstance(tape[-1], GaiaAnswer) else None
         result = str(result) if result is not None else ""
         solved = result != ""
@@ -144,8 +136,7 @@
     tape.metadata = GaiaMetadata.model_validate(
         tape.metadata.model_dump() | {"task": task, "result": result, "level": level}
     )
-    return tape
->>>>>>> 12a0dbd5
+    yield tape
 
 
 def n_search_repetitions(tape: GaiaTape) -> int:
