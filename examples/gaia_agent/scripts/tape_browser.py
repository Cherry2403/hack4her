--- conflicted
+++ resolved
@@ -3,25 +3,16 @@
 import sys
 from collections import defaultdict
 
-<<<<<<< HEAD
-from tapeagents.core import Action, Step
-from tapeagents.io import load_tapes
-=======
 from pydantic import TypeAdapter
 
-from tapeagents.core import Action
+from tapeagents.core import Action, Step
 from tapeagents.io import load_legacy_tapes
->>>>>>> 8e45ab72
 from tapeagents.observe import retrieve_all_llm_calls
 from tapeagents.renderers.camera_ready_renderer import CameraReadyRenderer
 from tapeagents.tape_browser import TapeBrowser
 
 from ..eval import calculate_accuracy, get_exp_config_dict, tape_correct
-<<<<<<< HEAD
-from ..steps import load_step
-=======
 from ..steps import GaiaStep
->>>>>>> 8e45ab72
 from ..tape import GaiaTape
 
 logging.basicConfig(level=logging.INFO)
@@ -38,16 +29,7 @@
         tapes_path = os.path.join(self.tapes_folder, fname, "tapes")
         image_dir = os.path.join(self.tapes_folder, fname, "images")
         try:
-<<<<<<< HEAD
-            all_tapes: list[GaiaTape] = load_tapes(
-                GaiaTape,
-                tapes_path,
-                file_extension=".json",
-                unknown_steps_loader=load_step,
-            )  # type: ignore
-=======
             all_tapes: list[GaiaTape] = load_legacy_tapes(GaiaTape, tapes_path, step_class=TypeAdapter(GaiaStep))  # type: ignore
->>>>>>> 8e45ab72
         except Exception as e:
             logger.error(f"Failed to load tapes from {tapes_path}: {e}")
             return []
@@ -179,12 +161,7 @@
                 exp_dir = os.path.join(self.tapes_folder, r)
                 try:
                     cfg = get_exp_config_dict(exp_dir)
-<<<<<<< HEAD
-                    parts = cfg["data_dir"].split("/")
-                    set_name = parts[-2] if cfg["data_dir"].endswith("/") else parts[-1]
-=======
                     set_name = cfg["split"]
->>>>>>> 8e45ab72
                 except Exception:
                     set_name = "-"
                 exps.append(f"{set_name}/{r}/{postfix}")
