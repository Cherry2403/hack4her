import json
import logging
import os
import time

import hydra
from hydra.utils import instantiate
from omegaconf import DictConfig

from tapeagents.config import is_debug_mode
from tapeagents.container_executor import ContainerExecutor
from tapeagents.io import save_json_tape, save_tape_images
from tapeagents.llms import TrainableLLM
from tapeagents.parallel_processing import choose_processor

from ..agent import GaiaAgent
from ..environment import GaiaEnvironment
from ..eval import get_exp_config_dict, load_dataset, solve_task

logger = logging.getLogger(__name__)
if is_debug_mode():
    logging.basicConfig(level=logging.DEBUG)
    logger.setLevel(logging.DEBUG)


@hydra.main(
    version_base=None,
    config_path="../../../conf",
    config_name="gaia_openai",
)
def main(cfg: DictConfig) -> None:
    """
    Solve Gaia tasks from the each level of the dataset, save the results to
    the separate files per level. If needed continue solving the unsolved tasks in the
    next run.
    """
    os.environ["TAPEAGENTS_SQLITE_DB"] = os.path.join(cfg.exp_path, "tapedata.sqlite")
    code_path = os.path.join(cfg.exp_path, "code")
    os.makedirs(code_path, exist_ok=True)

    llm: TrainableLLM = instantiate(cfg.llm)
    try:
        code_sandbox = ContainerExecutor(work_dir=os.path.join(cfg.exp_path, "code"))
    except Exception as e:
        logger.error(f"Failed to create code sandbox: {e}")
        code_sandbox = None
    agent = GaiaAgent.create(llm, **cfg.agent)
    tasks = load_dataset(cfg.split)
    tapes_dir = os.path.join(cfg.exp_path, "tapes")
<<<<<<< HEAD
    validate_config(cfg, llm, tapes_dir)
    images_dir = os.path.join(cfg.exp_path, "images")
    os.makedirs(images_dir, exist_ok=True)
=======
    if os.path.exists(tapes_dir):
        old_exp_cfg = get_exp_config_dict(cfg.exp_path)
        assert (
            old_exp_cfg["llm"]["model_name"] == llm.model_name
        ), f"Exp dir model name mismatch: old {old_exp_cfg['llm']['model_name']}, new {llm.model_name}"
        assert old_exp_cfg["split"] == cfg.split, f"Exp split: old {old_exp_cfg['split']}, new {cfg.split}"
    os.makedirs(tapes_dir, exist_ok=True)

    browser_log_path = os.path.join(cfg.exp_path, "browser_log.jsonl")
    if os.path.exists(browser_log_path):
        with open(browser_log_path) as f:
            items = [json.loads(line) for line in f]
            for item in items:
                env.browser._add_to_cache(item["k"], item["v"])
            logger.info(f"Loaded {len(items)} cached queries from browser log")
>>>>>>> 8e45ab72

    dt = time.perf_counter()
    n_workers = cfg.batch or 0
    processor = choose_processor(n_workers)
    args = [
        (agent, llm, cfg.env, code_sandbox, task, cfg.exp_path, i, level)
        for level, level_tasks in tasks.items()
        for i, task in enumerate(level_tasks)
        if not task_already_solved(i, level, tapes_dir)
    ]
    logger.info(f"Evaluate {len(args)} unsolved tasks using {n_workers} workers")
    for tape_ready in processor(args, task_worker):
        if isinstance(tape_ready, Exception):
            raise tape_ready
        if is_debug_mode():
            break
    dt = time.perf_counter() - dt
    logger.info(f"Done, elapsed time: {dt:.2f} sec")
    # if code_sandbox:
    #    code_sandbox.stop()


def validate_config(cfg, llm, tapes_dir):
    if os.path.exists(tapes_dir):
        old_exp_cfg = get_exp_config_dict(cfg.exp_path)
        assert (
            old_exp_cfg["llm"]["model_name"] == llm.model_name
        ), f"Exp dir model name mismatch: old {old_exp_cfg['llm']['model_name']}, new {llm.model_name}"
        assert (
            old_exp_cfg["data_dir"] == cfg.data_dir
        ), f"Exp dir data: old {old_exp_cfg['data_dir']}, new {cfg.data_dir}"
    os.makedirs(tapes_dir, exist_ok=True)


def task_already_solved(i: int, level: int, tapes_dir: str) -> bool:
    tape_name = f"l{level}_task{i:03d}"
    tape_path = os.path.join(tapes_dir, f"{tape_name}.json")
    result = None
    if os.path.exists(tape_path):
        with open(tape_path) as f:
            tape_dict = json.load(f)
        result = tape_dict["metadata"]["result"]
    return os.path.exists(tape_path) and result not in ["", None]


def task_worker(args: tuple) -> int:
    agent, llm, cfg_env, code_sandbox, task, exp_path, i, level = args
    tapes_dir = os.path.join(exp_path, "tapes")
    images_dir = os.path.join(exp_path, "images")
    tape_name = f"l{level}_task{i:03d}"
    env = GaiaEnvironment(vision_lm=llm, code_sandbox=code_sandbox, **cfg_env)

    tape = solve_task(task, agent, env, level)
    save_json_tape(tape, tapes_dir, tape_name)
    save_tape_images(tape, images_dir)
    logger.info(f"Task {tape_name} solved, saved to {tapes_dir}")
    env.browser.flush_log(os.path.join(exp_path, "browser_log.jsonl"))
    return 1


if __name__ == "__main__":
    main()<|MERGE_RESOLUTION|>--- conflicted
+++ resolved
@@ -8,10 +8,10 @@
 from omegaconf import DictConfig
 
 from tapeagents.config import is_debug_mode
-from tapeagents.container_executor import ContainerExecutor
 from tapeagents.io import save_json_tape, save_tape_images
 from tapeagents.llms import TrainableLLM
 from tapeagents.parallel_processing import choose_processor
+from tapeagents.tools.container_executor import ContainerExecutor
 
 from ..agent import GaiaAgent
 from ..environment import GaiaEnvironment
@@ -47,27 +47,9 @@
     agent = GaiaAgent.create(llm, **cfg.agent)
     tasks = load_dataset(cfg.split)
     tapes_dir = os.path.join(cfg.exp_path, "tapes")
-<<<<<<< HEAD
     validate_config(cfg, llm, tapes_dir)
     images_dir = os.path.join(cfg.exp_path, "images")
     os.makedirs(images_dir, exist_ok=True)
-=======
-    if os.path.exists(tapes_dir):
-        old_exp_cfg = get_exp_config_dict(cfg.exp_path)
-        assert (
-            old_exp_cfg["llm"]["model_name"] == llm.model_name
-        ), f"Exp dir model name mismatch: old {old_exp_cfg['llm']['model_name']}, new {llm.model_name}"
-        assert old_exp_cfg["split"] == cfg.split, f"Exp split: old {old_exp_cfg['split']}, new {cfg.split}"
-    os.makedirs(tapes_dir, exist_ok=True)
-
-    browser_log_path = os.path.join(cfg.exp_path, "browser_log.jsonl")
-    if os.path.exists(browser_log_path):
-        with open(browser_log_path) as f:
-            items = [json.loads(line) for line in f]
-            for item in items:
-                env.browser._add_to_cache(item["k"], item["v"])
-            logger.info(f"Loaded {len(items)} cached queries from browser log")
->>>>>>> 8e45ab72
 
     dt = time.perf_counter()
     n_workers = cfg.batch or 0
@@ -96,9 +78,7 @@
         assert (
             old_exp_cfg["llm"]["model_name"] == llm.model_name
         ), f"Exp dir model name mismatch: old {old_exp_cfg['llm']['model_name']}, new {llm.model_name}"
-        assert (
-            old_exp_cfg["data_dir"] == cfg.data_dir
-        ), f"Exp dir data: old {old_exp_cfg['data_dir']}, new {cfg.data_dir}"
+        assert old_exp_cfg["split"] == cfg.split, f"Exp split: old {old_exp_cfg['split']}, new {cfg.split}"
     os.makedirs(tapes_dir, exist_ok=True)
 
 
