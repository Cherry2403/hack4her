import copy
import json
import logging
import multiprocessing
import os
import random
import time
from collections import defaultdict
from concurrent.futures import ThreadPoolExecutor, as_completed
from functools import partial
from pathlib import Path
from typing import Dict, List, Tuple

import hydra
import numpy as np
import torch
from datasets import load_dataset
from omegaconf import DictConfig, OmegaConf
from termcolor import colored
from tqdm import tqdm

import wandb
from examples.rl_gsm8k.cot_math_agent import (
    CoTMathAgent,
    MathEnvironment,
    RLMathTape,
    Task,
)
from examples.rl_gsm8k.deepseek_math_eval.answer_extraction import extract_last_single_answer, extract_math_answer
from examples.rl_gsm8k.deepseek_math_eval.eval_script import eval_last_single_answer, eval_math

from examples.rl_gsm8k.deepseek_math_eval.process_utils import process_gsm8k_test, process_math_test
from examples.rl_gsm8k.utils import (
    VLLMServiceManager,
    calculate_stats,
    clean_up,
    launch_training,
    load_state,
    save_state,
    setup_logging,
)
from tapeagents.batch import batch_main_loop
from tapeagents.core import LLMOutputParsingFailureAction, StepMetadata, TrainingText
from tapeagents.finetune.logging_ import flatten_dict_config, init_wandb
from tapeagents.llms import TrainableLLM
from tapeagents.observe import SQLiteWriterThread, retrieve_all_llm_calls, LLMCall

logger = logging.getLogger(__name__)


def annotate_trace_with_ref_log_probs(agent: CoTMathAgent, trace: TrainingText) -> TrainingText:
    try:
        trace.ref_logprobs = agent.llm.get_logprobs(trace.prompt_text, trace.output_text)  # type: ignore
        return trace
    except Exception as e:
        raise e


def convert_problems_to_tapes(problems: list, cfg: DictConfig) -> list[RLMathTape]:
    """
    Creates RLMathTape objects from a list of math problem dictionaries.

    Args:
        problems (list[dict]): List of dictionaries containing math problems, where each dict
            has 'question' and expected answer value. The list is created from a dataset.

    Returns:
        list[RLMathTape]: List of RLMathTape objects initialized with the math problems as Task steps.
            Each tape contains a single starting Task step with the question and expected answer value
            stored in metadata.
    """
    tapes: list[RLMathTape] = []
    for problem in problems:
        start_step = Task(
            task=problem["task"],
            metadata=StepMetadata(
                other={
                    "value": problem["answer"],
                }
            ),
        )
        tape = RLMathTape(steps=[start_step], context=None)
        tapes.append(tape)
    return tapes


def extract_tape_training_samples(
    new_tape: RLMathTape, agent: CoTMathAgent, split_name: str, cfg: DictConfig, llm_calls: list[LLMCall]
) -> Tuple[RLMathTape, List[TrainingText], Dict[str, int]]:
    """
    Process a single tape to extract training samples and statistics.

    Args:
        new_tape: The tape to process containing math problem steps
        agent: CoTMathAgent
        split_name: Name of split ('train' or 'test')
        tapes_dir: Directory to save processed tapes
        cfg: Configuration
        llm_calls: List of LLM calls

    Returns:
        Tuple containing:
        - List of training samples with rewards and logprobs
        - Dictionary with statistics (reward, steps, success, no_errors)
    """
    discarded = []
    compute_log_probs = []
    tape_prompt_tokens = 0
    tape_output_tokens = 0
    match cfg.dataset_name:
        case "math":
            eval_fn = eval_math
            extract_fn = extract_math_answer
        case "gsm8k":
            eval_fn = eval_last_single_answer
            extract_fn = extract_last_single_answer
        case _:
            raise ValueError(f"Unknown dataset: {cfg.dataset_name}")

    if any([isinstance(step, LLMOutputParsingFailureAction) for step in new_tape.steps]):
        # LLM produced a step that was unparsable. Negative reward.
        no_error, reward, success = 0, -1, 0
    else:
        no_error = 1
        prediction = extract_fn(new_tape.steps[0].task, new_tape.steps[-1].reasoning, "cot")
        answer = new_tape.steps[0].metadata.other["value"]
        if eval_fn(
            {
                "prediction": prediction,
                "answer": answer,
            }
        ):
            # Correct answer
            reward, success = 1, 1
        else:
            # Incorrect answer or no answer
            reward, success = 0, 0

    training_samples: list[TrainingText] = []
    if split_name == "train":
        prompt_ids = [step.metadata.prompt_id for step in new_tape.steps if step.metadata.prompt_id]
        sub_llm_calls = [call for call in llm_calls if call.prompt.id in prompt_ids]
        # Sort sub_llm_calls to match the order of prompt_ids
        # For each LLM interaction in the tape:
        # - Create a training sample from the prompt and output
        # - Get log probabilities of the output tokens
        # - Set group ID for tracking
        sub_llm_calls = sorted(sub_llm_calls, key=lambda call: prompt_ids.index(call.prompt.id))
        for i, llm_call in enumerate(sub_llm_calls[::-1]):
            trace = agent.llm.make_training_text(llm_call.prompt, llm_call.output)

            logprobs = []
            if hasattr(llm_call.output, "logprobs"):
                logprobs = llm_call.output.logprobs["content"]
                logprobs = [c["logprob"] for c in logprobs]

            if len(logprobs) != llm_call.output_length_tokens:
                # the online vLLM tokenizer does not agree with the HF tokenizer
                logprobs = agent.llm.get_logprobs(trace.prompt_text, trace.output_text).content  # type: ignore
                logprobs = [c.logprob for c in logprobs]
                compute_log_probs.append(1)
            else:
                compute_log_probs.append(0)

            trace.reward = reward
            trace.logprobs = logprobs
            trace.group_id = new_tape.metadata.parent_id
            tape_prompt_tokens += llm_call.prompt_length_tokens
            tape_output_tokens += llm_call.output_length_tokens
            if (
                len(trace.logprobs) == llm_call.output_length_tokens
                and (llm_call.prompt_length_tokens + llm_call.output_length_tokens) < cfg.finetune.seq_length
            ):
                training_samples.append(trace)
                discarded.append(0)
            else:
                logger.info(f"Discarding trace: {trace.prompt_text} {trace.output_text}")
                discarded.append(1)
    tape_stats = {
        "reward": reward,
        "steps": len(new_tape.steps),
        "success": success,
        "no_error": no_error,
        "discarded": np.mean(discarded) if discarded else 0,
        "prompt_tokens": tape_prompt_tokens,
        "output_tokens": tape_output_tokens,
        "compute_log_probs": np.mean(compute_log_probs),
    }
    return new_tape, training_samples, tape_stats


def generate_training_data(
    agent: CoTMathAgent,
    tapes: list[RLMathTape],
    cfg: DictConfig,
    env: MathEnvironment,
    tapes_dir: Path,
    split_name: str,
) -> Tuple[List[RLMathTape], List[TrainingText], Dict[str, float]]:
    """
    Generate complete tapes and training samples from a list of initialized tapes.

    Args:
        agent: Agent that interacts with the math environment
        tapes: List of tapes initialized with math problems
        cfg: Configuration
        env: Environment with tools
        tapes_dir: Directory to save processed episodes
        split_name: Name of split ('train' or other)

    Returns:
        Tuple containing:
        - List of completed RLMathTapes
        - List of training samples with rewards and logprobs
        - Dictionary of performance statistics and execution times
    """

    start_make_data = time.time()
    os.makedirs(tapes_dir, exist_ok=True)
    reward_stats = defaultdict(list)
    step_stats = defaultdict(list)
    no_errors_stats = defaultdict(list)
    success_stats = defaultdict(list)
    discarded_stats = defaultdict(list)
    compute_logprobs_stats = defaultdict(list)
    training_samples: List[TrainingText] = []

    logger.info(f"Starting {cfg.dataset_name} {split_name} main loop")
    start_sampling_from_llm = time.time()

    with SQLiteWriterThread():
        main_loops = batch_main_loop(agent, tapes, env, max_loops=cfg.max_loops, n_workers=cfg.n_workers)
        new_tapes = list(tqdm(main_loops, total=len(tapes), desc="Run the agent", unit="tape"))
    with open(tapes_dir / "tapes.json", "w") as f:
        json.dump([tape.model_dump() for tape in new_tapes], f, indent=4)

    end_sampling_from_llm = time.time()
    start_reading_sqlite = time.time()
    if split_name == "train":
        llm_calls = retrieve_all_llm_calls()
    else:
        llm_calls = []
    end_reading_sqlite = time.time()

    logger.info("Starting data creation")
    start_annotate_tape = time.time()
    prompt_tokens = 0
    output_tokens = 0
    with ThreadPoolExecutor(max_workers=torch.cuda.device_count()) as executor:
        extract_tape_training_samples_partial = partial(
            extract_tape_training_samples,
            agent=agent,
            split_name=split_name,
            cfg=cfg,
            llm_calls=llm_calls,
        )
        futures = [executor.submit(extract_tape_training_samples_partial, new_tape) for new_tape in new_tapes]
        # Wrap futures with tqdm for progress tracking
        for future in tqdm(as_completed(futures), total=len(futures), desc="Processing tapes", unit="tape"):
            new_tape, tape_training_samples, tape_stats = future.result()
            training_samples.extend(tape_training_samples)
            reward_stats[new_tape.metadata.parent_id].append(tape_stats["reward"])
            step_stats[new_tape.metadata.parent_id].append(tape_stats["steps"])
            success_stats[new_tape.metadata.parent_id].append(tape_stats["success"])
            no_errors_stats[new_tape.metadata.parent_id].append(tape_stats["no_error"])
            discarded_stats[new_tape.metadata.parent_id].append(tape_stats["discarded"])
            compute_logprobs_stats[new_tape.metadata.parent_id].append(tape_stats["compute_log_probs"])
            prompt_tokens += tape_stats["prompt_tokens"]
            output_tokens += tape_stats["output_tokens"]
            training_samples.extend(tape_training_samples)

    end_annotate_tape = time.time()

    end_make_data = time.time()

    stats = {
        **{f"{split_name}_{k}_reward": v for k, v in calculate_stats(reward_stats).items()},
        **{f"{split_name}_{k}_steps": v for k, v in calculate_stats(step_stats).items()},
        **{f"{split_name}_{k}_success": v for k, v in calculate_stats(success_stats).items()},
        **{f"{split_name}_{k}_no_errors": v for k, v in calculate_stats(no_errors_stats).items()},
        **{
            f"execution_time/{split_name}_sampling_from_llm": end_sampling_from_llm - start_sampling_from_llm,
            f"execution_time/{split_name}_annotate_tapes": end_annotate_tape - start_annotate_tape,
            f"execution_time/{split_name}_make_data": end_make_data - start_make_data,
            f"execution_time/{split_name}_tapes_made_per_second": len(new_tapes) / (end_make_data - start_make_data),
            f"execution_time/{split_name}_reading_sqlite": end_reading_sqlite - start_reading_sqlite,
            f"execution_time/{split_name}_output_tokens_per_second": output_tokens
            / (end_sampling_from_llm - start_sampling_from_llm),
            f"execution_time/{split_name}_prompt_tokens_per_second": prompt_tokens
            / (end_sampling_from_llm - start_sampling_from_llm),
<<<<<<< HEAD
            f"{split_name}_compute_logprobs": np.mean([np.mean(v) for v in compute_logprobs_stats.values()]),
=======
>>>>>>> 3794553a
            f"{split_name}_discarded": np.mean([np.mean(v) for v in discarded_stats.values()]),
            f"{split_name}_compute_logprobs": np.mean([np.mean(v) for v in compute_logprobs_stats.values()]),
        },
    }
    return new_tapes, training_samples, stats


@hydra.main(config_path="../../conf/", config_name="rl_gsm8k", version_base="1.3.2")
def main(cfg: DictConfig):
    multiprocessing.set_start_method("spawn")  # necessary to use gpus in subprocesses
    random.seed(42)
    exp_path = Path(cfg.output_dir)
    setup_logging(exp_path)
    logger.info(f"Current dir: {os.getcwd()}, output dir: {cfg.output_dir}")
    cfg.finetune.wandb_id = exp_path.name
    run = init_wandb(cfg, exp_path, flatten_dict_config(cfg))
    if run is None:
        raise ValueError("Failed to initialize wandb run")
    state_path = exp_path / "rl_state.json"
    state = load_state(state_path)
    # optionally clean all data at start time
    if cfg.force_restart:
        clean_up(exp_path, state, state_path)

    match cfg.dataset_name:
        case "math":
            dataset_long_name = "hendrycks/competition_math"
            process_fn = process_math_test
        case "gsm8k":
            dataset_long_name = "openai/gsm8k"
            process_fn = process_gsm8k_test
        case _:
            raise ValueError(f"Unknown dataset: {cfg.dataset_name}")

    train_dataset = load_dataset(dataset_long_name, "main", split="train")
    train_samples = [process_fn(s) for s in train_dataset]
    test_dataset = load_dataset(dataset_long_name, "main", split="test")
    test_samples = [process_fn(s) for s in test_dataset]
    logging.info(f"Loaded {len(train_samples)} training samples")
    logging.info(f"Loaded {len(test_samples)} test samples")

    env = MathEnvironment()

    os.environ["TAPEAGENTS_SQLITE_DB"] = os.path.join(exp_path, "llm_calls.sqlite")
    conf_dir = exp_path / "conf"
    os.makedirs(conf_dir, exist_ok=True)
    finetune_path = exp_path / "finetune"
    while state["iteration"] <= cfg.max_iterations:
        start_iteration = time.time()
        if os.path.exists(finetune_path / "current"):
            assistant_model_path = str(finetune_path / "current")
        else:
            assistant_model_path = cfg.model_path


        try:
            all_results = {}
            with VLLMServiceManager(
                model_name_or_path=assistant_model_path,
                stdout_file_path=exp_path / "assistant_vllm_stdout.log",
                stderr_file_path=exp_path / "assistant_vllm_stderr.log",
                port=8080,
                gpu_per_instance=cfg.gpu_per_instance,
                verbose=True,
                cuda_device=",".join([str(i) for i in range(torch.cuda.device_count())]),
                **cfg.vllm_config.vllm_kwargs,
            ) as vllm_service_manager:
                llm = TrainableLLM(
                    base_url=vllm_service_manager.get_base_urls(),
                    model_name=str(assistant_model_path),
                    tokenizer_name=str(assistant_model_path),
                    parameters=cfg.llm.parameters,
                    use_cache=False,
                    collect_logprobs=True,
                )

                test_llm = TrainableLLM(
                    base_url=vllm_service_manager.get_base_urls(),
                    model_name=str(assistant_model_path),
                    tokenizer_name=str(assistant_model_path),
                    parameters=cfg.test_llm.parameters,
                    use_cache=False,
                )
                sub_samples = random.sample(train_samples, cfg.max_agent_forks // cfg.attempts)
                train_tapes = convert_problems_to_tapes(sub_samples, cfg)
                train_tapes = [copy.deepcopy(tape) for tape in train_tapes for _ in range(cfg.attempts)]
                train_agent = CoTMathAgent.create(llm=llm)

                splits = [("train", train_agent, train_tapes)]
                if state["iteration"] % cfg.test_every_n_iterations == 0 and cfg.test_every_n_iterations > 0:
                    test_tapes = convert_problems_to_tapes(test_samples, cfg)
                    test_agent = CoTMathAgent.create(llm=test_llm)
                    splits.append(("test", test_agent, test_tapes))
                for split_name, agent, tapes in splits:
                    tapes_dir = exp_path / "tapes" / split_name / str(state["iteration"])
                    new_tapes, training_samples, stats = generate_training_data(
                        agent, tapes, cfg, env, tapes_dir, split_name
                    )

                    all_results[split_name] = {
                        "new_tapes": new_tapes,
                        "training_samples": training_samples,
                        "stats": stats,
                    }

                    # Log results
                    logger.info(f"{cfg.dataset_name} {split_name.capitalize()} Results:")
                    for stat_name, stat_value in stats.items():
                        logger.info(f"{stat_name}: {stat_value}")
                assistant_vllm_stats = vllm_service_manager.get_stats()

        except Exception as e:
            logger.error(colored(f"Failed to solve task: {e}", "red"))
            raise e

        logger.info(f"Collected {len(training_samples)} training samples")
        stats = all_results["train"]["stats"]
        if "test" in all_results:  # test is only present every cfg.test_every_n_iterations
            stats.update(all_results["test"]["stats"])
            time_evaluation = stats["execution_time/test_make_data"]
        else:
            time_evaluation = 0
        wandb.log(
            stats,
            step=state["iteration"],
        )

        start_basemodel_logprobs = time.time()
        try:
            with VLLMServiceManager(
                model_name_or_path=cfg.model_path,
                stdout_file_path=exp_path / "basemodel_vllm_stdout.log",
                stderr_file_path=exp_path / "basemodel_vllm_stderr.log",
                port=8090,
                verbose=True,
                gpu_per_instance=cfg.gpu_per_instance,
                cuda_device=",".join([str(i) for i in range(torch.cuda.device_count())]),
                **cfg.vllm_config.vllm_kwargs,
            ) as vllm_service_manager:
                basemodel_llm = TrainableLLM(
                    base_url=vllm_service_manager.get_base_urls(),
                    model_name=cfg.model_path,
                    tokenizer_name=cfg.model_path,
                    parameters=dict(temperature=0.7),
                )

                basemodel_agent = CoTMathAgent.create(llm=basemodel_llm)

                # FIXME: more than 1 worker causes the LLM to run OOM
                with ThreadPoolExecutor(max_workers=cfg.get_logprobs_workers) as executor:
                    futures = [
                        executor.submit(annotate_trace_with_ref_log_probs, basemodel_agent, trace)
                        for trace in all_results["train"]["training_samples"]
                    ]
                    training_samples: List[TrainingText] = [
                        future.result()
                        for future in tqdm(as_completed(futures), total=len(futures), desc="Annotating traces")
                    ]
                refmodel_vllm_stats = vllm_service_manager.get_stats()
                refmodel_starting_time = refmodel_vllm_stats["starting_time"]

        except Exception as e:
            logger.error(colored(f"Failed to get ref log probs: {e}", "red"))
            raise e

        time_populating_ref_logprobs = time.time() - start_basemodel_logprobs
        wandb.log(
            {
                "execution_time/populating_ref_logprobs": time_populating_ref_logprobs,
                "execution_time/starting_assistantmodel_vllm": assistant_vllm_stats["starting_time"],
                "execution_time/starting_refmodel_vllm": refmodel_starting_time,
            },
            step=state["iteration"],
        )
        rollout_dir = exp_path / "rollouts" / str(state["iteration"])
        os.makedirs(rollout_dir, exist_ok=True)
        for trace in training_samples:
            if cfg.use_rejection_sampling and trace.reward <= 0:
                continue
            with open(rollout_dir / f"{trace.group_id}.jsonl", "a") as f:
                f.write(trace.model_dump_json() + "\n")
                f.flush()

        finetune_cfg = cfg.copy()

        interrupt_train_steps = int((state["iteration"] + 1) * finetune_cfg.finetune.save_checkpoint_steps)
        finetune_cfg.finetune.interrupt_train_steps = interrupt_train_steps
        finetune_cfg.output_dir = str(finetune_path)
        finetune_cfg.finetune.data = {"data_parts_train": [{"path": str(rollout_dir)}]}
        finetune_cfg.finetune.wandb_id = run.id + "_finetune"
        finetune_cfg.finetune.wandb_name = run.name + "_finetune"
        finetune_cfg.finetune.wandb_resume = "always"
        config_path = conf_dir / f"{state['iteration']}.yaml"
        OmegaConf.save(finetune_cfg, config_path)

        start_finetune = time.time()
        launch_training(str(conf_dir), str(state["iteration"]), cfg.accelerate_cfg_path, cfg.use_accelerate)
        time_finetune = time.time() - start_finetune
        time_iteration = time.time() - start_iteration
        wandb.log(
            {
                "execution_time/finetune": time_finetune,
                "execution_time/iteration": time_iteration,
                "execution_time/overhead": time_iteration
                - time_finetune
                - time_populating_ref_logprobs
                - time_evaluation
                - stats["execution_time/train_make_data"],
            },
            step=state["iteration"],
        )
        state["iteration"] += 1
        save_state(state, state_path)


if __name__ == "__main__":
    main()<|MERGE_RESOLUTION|>--- conflicted
+++ resolved
@@ -288,10 +288,6 @@
             / (end_sampling_from_llm - start_sampling_from_llm),
             f"execution_time/{split_name}_prompt_tokens_per_second": prompt_tokens
             / (end_sampling_from_llm - start_sampling_from_llm),
-<<<<<<< HEAD
-            f"{split_name}_compute_logprobs": np.mean([np.mean(v) for v in compute_logprobs_stats.values()]),
-=======
->>>>>>> 3794553a
             f"{split_name}_discarded": np.mean([np.mean(v) for v in discarded_stats.values()]),
             f"{split_name}_compute_logprobs": np.mean([np.mean(v) for v in compute_logprobs_stats.values()]),
         },
