--- conflicted
+++ resolved
@@ -380,16 +380,10 @@
                     llm_stats = agent.llm.get_stats()
                     make_data_took = stats[f"execution_time/{split_name}_make_data"]
                     more_llm_stats = {
-<<<<<<< HEAD
                         "make_data_output_tokens/s": llm_stats["total_prompt_tokens"] / make_data_took,
                         "make_data_prompt_tokens/s": llm_stats["total_output_tokens"] / make_data_took,
                         "make_data_tokens/s": (llm_stats["total_output_tokens"] + llm_stats["total_prompt_tokens"])
                         / make_data_took,
-=======
-                        "make_data_output_tokens/s": llm_stats["total_output_tokens"] / make_data_took,
-                        "make_data_prompt_tokens/s": llm_stats["total_prompt_tokens"] / make_data_took,
-                        "make_data_tokens/s": (llm_stats["total_output_tokens"] + llm_stats["total_prompt_tokens"]) / make_data_took,
->>>>>>> af8df8e7
                     }
                     for k, v in llm_stats.items():
                         if "/s" in k:
