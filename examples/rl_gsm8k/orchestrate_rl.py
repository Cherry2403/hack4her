--- conflicted
+++ resolved
@@ -52,18 +52,7 @@
         prompt_token_ids.append(trace.input_ids[: -len(trace.logprobs)])
         completion_token_ids.append(trace.input_ids[-len(trace.logprobs) :])
     try:
-<<<<<<< HEAD
-        prompt_token_ids, completion_token_ids = (
-            trace.input_ids[: -len(trace.logprobs)],
-            trace.input_ids[-len(trace.logprobs) :],
-        )
-        ref_logprobs = agent.llm.get_logprobs(prompt_token_ids, completion_token_ids)  # type: ignore
-        trace.ref_logprobs = [c["logprob"] for c in ref_logprobs["content"]]
-        assert len(trace.ref_logprobs) == len(trace.logprobs), f"{len(trace.ref_logprobs)} != {len(trace.logprobs)}"
-        return trace
-=======
         all_ref_logprobs = llm.get_batch_logprobs_token_ids(prompt_token_ids, completion_token_ids)
->>>>>>> 96cd41d0
     except Exception as e:
         logger.error(f"Failed to get ref logprobs: {e}")
         return
