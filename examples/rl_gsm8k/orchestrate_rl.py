--- conflicted
+++ resolved
@@ -243,35 +243,26 @@
     training_samples: List[TrainingText] = []
 
     logger.info(f"Starting {cfg.dataset_name} {split_name} main loop")
-    start_sampling_from_llm = time.time()
-    main_loops = batch_main_loop(
-        agent, tapes, env, max_loops=cfg.max_loops, n_workers=cfg.n_workers_per_gpu * torch.cuda.device_count()
-    )
-    new_tapes = list(tqdm(main_loops, total=len(tapes), desc="Run the agent", unit="tape"))
-    end_sampling_from_llm = time.time()
-
-
-    start_dumping_tapes = time.time()
-    with open(tapes_dir / "tapes.json", "w") as f:
-        json.dump([tape.model_dump() for tape in new_tapes], f, indent=4)
-    time_dumping_tapes = time.time() - start_dumping_tapes
 
     logger.info("Starting data creation")
-<<<<<<< HEAD
-=======
-    start_annotate_tape = time.time()
->>>>>>> b4ce8f3a
     prompt_tokens = 0
     output_tokens = 0
 
+    def generate_and_extract_tape_training_samples(
+        tape: RLMathTape, agent: CoTMathAgent, env, split_name: str, cfg: DictConfig
+    ):
+        new_tape = main_loop(agent, tape, env, max_loops=cfg.max_loops).get_final_tape()
+        return extract_tape_training_samples(new_tape, agent, split_name, cfg)
+
     with ThreadPoolExecutor(max_workers=cfg.n_workers_per_gpu * torch.cuda.device_count()) as executor:
-        extract_tape_training_samples_partial = partial(
-            extract_tape_training_samples,
+        generate_and_extract_tape_training_samples_partial = partial(
+            generate_and_extract_tape_training_samples,
             agent=agent,
+            env=env,
             split_name=split_name,
             cfg=cfg,
         )
-        futures = [executor.submit(extract_tape_training_samples_partial, new_tape) for new_tape in new_tapes]
+        futures = [executor.submit(generate_and_extract_tape_training_samples_partial, tape) for tape in tapes]
         # Wrap futures with tqdm for progress tracking
         new_tapes = []
         for future in tqdm(as_completed(futures), total=len(futures), desc="Processing tapes", unit="tape"):
@@ -287,11 +278,7 @@
             prompt_tokens += tape_stats["prompt_tokens"]
             output_tokens += tape_stats["output_tokens"]
 
-<<<<<<< HEAD
     start_dump = time.time()
-=======
-    end_annotate_tape = time.time()
->>>>>>> b4ce8f3a
     with open(tapes_dir / "tapes.json", "w") as f:
         json.dump([tape.model_dump() for tape in new_tapes], f, indent=4)
     end_dump = time.time()
@@ -304,19 +291,9 @@
         **{f"{split_name}_{k}_success": v for k, v in calculate_stats(success_stats).items()},
         **{f"{split_name}_{k}_no_errors": v for k, v in calculate_stats(no_errors_stats).items()},
         **{
-<<<<<<< HEAD
             f"execution_time/{split_name}_dumping_tapes": end_dump - start_dump,
-=======
-            f"execution_time/{split_name}_generation": end_sampling_from_llm - start_sampling_from_llm,
-            f"execution_time/{split_name}_annotate_tapes": end_annotate_tape - start_annotate_tape,
->>>>>>> b4ce8f3a
             f"execution_time/{split_name}_make_data": end_make_data - start_make_data,
             f"execution_time/{split_name}_tapes_made_per_second": len(new_tapes) / (end_make_data - start_make_data),
-            f"execution_time/{split_name}_output_tokens_per_second": output_tokens
-            / (end_sampling_from_llm - start_sampling_from_llm),
-            f"execution_time/{split_name}_prompt_tokens_per_second": prompt_tokens
-            / (end_sampling_from_llm - start_sampling_from_llm),
-            f"execution_time/{split_name}_dumping_tapes": time_dumping_tapes,
             f"{split_name}_discarded": np.mean([np.mean(v) for v in discarded_stats.values()]),
             f"{split_name}_compute_logprobs": np.mean([np.mean(v) for v in compute_logprobs_stats.values()]),
             f"{split_name}_prompt_tokens": prompt_tokens,
@@ -474,7 +451,7 @@
                 model_name_or_path=cfg.model_path,
                 stdout_file_path=exp_path / "basemodel_vllm_stdout.log",
                 stderr_file_path=exp_path / "basemodel_vllm_stderr.log",
-                port=8081,
+                port=8180,
                 verbose=True,
                 gpus_per_model_instance=cfg.gpus_per_model_instance,
                 cuda_device=",".join([str(i) for i in range(torch.cuda.device_count())]),
