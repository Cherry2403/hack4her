import json
import logging
import multiprocessing
import os
import shutil
import subprocess
import time
from pathlib import Path
from typing import Dict, Optional, TextIO, Union

import numpy as np
import psutil
import requests
import torch
import yaml
from omegaconf import DictConfig, ListConfig, OmegaConf
from tenacity import retry, stop_after_attempt, wait_exponential
<<<<<<< HEAD
from examples.rl_gsm8k.run_finetune import run_finetuning_loop
=======
from transformers import PreTrainedTokenizer

from tapeagents.llms import LLMOutput, Prompt
>>>>>>> ee16469f

logger = logging.getLogger(__name__)


class VLLMServiceManager:
    def __init__(
        self,
        model_name_or_path: Union[str, Path],
        stdout_file_path: Union[str, Path],
        stderr_file_path: Union[str, Path],
        port: int = 8080,
        verbose: bool = True,
        cuda_device: str = "0",
        host: str = "localhost",
        **kwargs,
    ):
        self.model_name_or_path = model_name_or_path
        self.stdout_file_path = stdout_file_path
        self.stderr_file_path = stderr_file_path
        self.port = port
        self.verbose = verbose
        self.cuda_device = cuda_device
        self.host = host
        self.kwargs = kwargs
        self.process: Optional[subprocess.Popen] = None
        self.stdout_file: Optional[TextIO] = None
        self.stderr_file: Optional[TextIO] = None
        self.stats = {}

    def _terminate_with_children(self, process_id: int) -> None:
        try:
            process = psutil.Process(process_id)
            children = process.children(recursive=True)
            # terminate child processes
            for child in children:
                child.terminate()
            _, still_alive = psutil.wait_procs(children, timeout=3)
            for child in still_alive:
                child.kill()

            # terminate parent process
            process.terminate()
            process.wait(timeout=3)
        except psutil.NoSuchProcess:
            logger.warning(f"Could not terminate process with PID: {process_id}, not found")
        except psutil.AccessDenied:
            logger.error(f"Insufficient privileges to terminate process with PID: {process_id}")
        except Exception as e:
            logger.error(f"An error occurred while terminating process: {e}")

    def _wait_for_service(self, process: subprocess.Popen, url, headers=None, timeout=120) -> bool:
        start_time = time.time()
        while True:
            try:
                response = requests.get(url, headers=headers, timeout=1)
                if response.status_code == 200:
                    logger.info(f"-> Service at {url} is ready!")
                    return True
            except requests.exceptions.RequestException:
                pass

            if time.time() - start_time > timeout:
                logger.error(f"-> Timeout waiting for service at {url}")
                return False

            if process.poll() is not None:
                logger.error("-> Service process has terminated")
                return False

            logger.info(f"-> Waiting for service at {url}")
            time.sleep(5)

    @retry(stop=stop_after_attempt(1), wait=wait_exponential(multiplier=2, min=10))
    def _start_service(self) -> None:
        tensor_parallel_size = self.cuda_device.count(",") + 1
        kwargs_str = " ".join([f"{k} {v}" for k, v in self.kwargs.items()]) if self.kwargs else ""

        cmd = (
            f"OUTLINES_CACHE_DIR=/tmp/.outlines_{self.cuda_device}_{int(time.time())} "
            f"CUDA_VISIBLE_DEVICES={self.cuda_device} "
            f"python -m vllm.entrypoints.openai.api_server "
            f"--model {self.model_name_or_path} "
            f"--tensor-parallel-size {tensor_parallel_size} "
            f"--port {self.port} "
            "--disable-frontend-multiprocessing "
            "--dtype bfloat16 "
            f"{kwargs_str}"
        )

        if tensor_parallel_size > 1:
            cmd = "VLLM_WORKER_MULTIPROC_METHOD=spawn " + cmd

        if self.verbose:
            logger.info(f"Server launcher cmd: {cmd}")

        process_args = {
            "shell": True,
            "stdout": subprocess.DEVNULL,
            "stderr": subprocess.DEVNULL,
        }

        if self.verbose:
            self.stdout_file = open(self.stdout_file_path, "w")
            self.stderr_file = open(self.stderr_file_path, "w")
            process_args["stdout"] = self.stdout_file
            process_args["stderr"] = self.stderr_file

        try:
            self.process = subprocess.Popen(cmd, **process_args)
        except Exception as e:
            logger.error(f"Error occurred: {e}")
            raise e

        vllm_url = f"http://{self.host}:{self.port}/health"
        headers = {"User-Agent": "vLLM Client"}

        start_waiting = time.time()
        if self._wait_for_service(self.process, vllm_url, headers=headers, timeout=8000):
            logger.info(f"Student {self.model_name_or_path} model loaded on port {self.port}")
        else:
            self._cleanup()
            raise Exception("Failed to start the service")
        end_waiting = time.time()
        self.stats["starting_time"] = end_waiting - start_waiting

    def _cleanup(self) -> None:
        if self.process and self.process.pid:
            self._terminate_with_children(self.process.pid)
            self.process.wait()

        if self.stdout_file:
            self.stdout_file.close()
        if self.stderr_file:
            self.stderr_file.close()

    def __enter__(self) -> "VLLMServiceManager":
        self._start_service()
        return self

    def __exit__(self, exc_type, exc_val, exc_tb) -> None:
        self._cleanup()

    def get_stats(self):
        return self.stats


def setup_logging(output_dir):
    print(f"Setting up logging to {output_dir}")

    output_dir = Path(output_dir)
    output_dir.mkdir(parents=True, exist_ok=True)  # Create the output directory if it doesn't exist

    # Define log file paths
    info_log = output_dir / "info.log"
    debug_log = output_dir / "debug.log"
    error_log = output_dir / "error.log"

    # Clear any existing handlers
    logger = logging.getLogger()  # get root logger
    logger.handlers = []  # Clear existing handlers
    logger.setLevel(logging.DEBUG)  # Ensure all levels are captured at the root level

    # Create file handlers for each log level
    info_handler = logging.FileHandler(info_log)
    info_handler.setLevel(logging.INFO)

    debug_handler = logging.FileHandler(debug_log)
    debug_handler.setLevel(logging.DEBUG)

    error_handler = logging.FileHandler(error_log)
    error_handler.setLevel(logging.ERROR)

    stdout_handler = logging.StreamHandler()
    stdout_handler.setLevel(logging.INFO)

    # Create formatters and set them to the handlers
    formatter = logging.Formatter("%(asctime)s - %(name)s - %(levelname)s - %(message)s")

    info_handler.setFormatter(formatter)
    debug_handler.setFormatter(formatter)
    error_handler.setFormatter(formatter)
    stdout_handler.setFormatter(formatter)

    # Add the handlers to the logger
    logger.addHandler(info_handler)
    logger.addHandler(debug_handler)
    logger.addHandler(error_handler)
    logger.addHandler(stdout_handler)


def load_state(state_path):
    if state_path.exists():
        with open(state_path, "r") as f:
            return json.load(f)
    else:
        return {"iteration": 0}


def save_state(state, state_path):
    with open(state_path, "w") as f:
        json.dump(state, f)


def clean_up(target_path: Path, state: Dict, state_path: str | Path) -> None:
    os.makedirs(target_path, exist_ok=True)

    def remove_dir(directory: Path):
        if directory.exists() and directory.is_dir():
            shutil.rmtree(directory)

    # Reset the state iteration steps
    state["iteration"] = 0
    save_state(state, state_path)

    logger.info("Cleaning up checkpoints and training state")
    # list of files to remove
    files = [
        target_path / "assistant_vllm_stdout.log",
        target_path / "assistant_vllm_stderr.log",
        target_path / "basemodel_vllm_stdout.log",
        target_path / "basemodel_vllm_stderr.log",
        target_path / "debug.log",
        target_path / "error.log",
        target_path / "info.log",
    ]

    for file in files:
        if file.exists():
            # erase the content but not the file
            with open(file, "w"):
                pass
            logger.info(f"{file} erased.")

    # List of directories to remove
    directories = [
        target_path / "llm_calls.sqlite",
        target_path / "dialogue_trace.log",
        target_path / "rollouts",
        target_path / "tapes",
        target_path / "conf",
        target_path / "finetune" / "current",
        target_path / "finetune" / "logs",
        target_path / "finetune" / "intermediate",
        target_path / "finetune" / "training_state",
    ]

    for directory in directories:
        remove_dir(directory)
        logger.info(f"{directory} removed.")


def calculate_stats(stats):
    return {
        "max": np.mean([max(stats) for stats in stats.values() if stats]),
        "min": np.mean([min(stats) for stats in stats.values() if stats]),
        "var": np.mean([np.var(stats) for stats in stats.values() if stats]),
        "mean": np.mean([np.mean(stats) for stats in stats.values() if stats]),
    }


def launch_training(config_dir: str, config_name: str, accelerate_cfg_path: str, use_accelerate: bool) -> None:
    """
    Launch training process with proper GPU configuration and error handling.

    Args:
        config_path (str): Path to the training config file
        cfg: Configuration object containing accelerate_cfg_path

    Returns:
        float: Training duration in seconds

    Raises:
        ValueError: If no GPUs are available
        RuntimeError: If training process fails
    """
    # Check GPU availability
    num_gpus = torch.cuda.device_count()
    if num_gpus == 0:
        raise ValueError("No GPUs available for finetuning")

    if not use_accelerate:
        with open(f"{config_dir}/{config_name}.yaml", "r") as f:
            finetune_cfg: DictConfig | ListConfig = OmegaConf.create(yaml.safe_load(f))

        p = multiprocessing.Process(target=run_finetuning_loop, args=(finetune_cfg,))
        p.start()  # Start the subprocess
        p.join()  # Wait for the process to complete
        # Check if the subprocess exited with an error
        if p.exitcode != 0:
            raise RuntimeError(f"Finetuning subprocess failed with exit code {p.exitcode}")

    # Construct command based on GPU count
    base_cmd = [
        "accelerate",
        "launch",
        "--mixed_precision=bf16",
        "--config_file",
        accelerate_cfg_path,
        "examples/rl_gsm8k/run_finetune.py",
        "--config-dir",
        config_dir,
        "--config-name",
        config_name,
    ]

    if num_gpus > 1:
        base_cmd[2:2] = [
            "--multi_gpu",
            "--num_processes",
            str(num_gpus),
        ]

    logger.info(f"Launching training with command: {' '.join(base_cmd)}")
    try:
        subprocess.run(
            base_cmd,
            check=True,  # Raises CalledProcessError if return code != 0
            text=True,
            capture_output=False,
        )

    except subprocess.CalledProcessError as e:
        # Capture both stdout and stderr for debugging
        error_msg = (
            f"Training process failed with exit code {e.returncode}\n" f"stdout: {e.stdout}\n" f"stderr: {e.stderr}"
        )
        raise RuntimeError(error_msg) from e
    except Exception as e:
        raise RuntimeError(f"Unexpected error during training: {str(e)}") from e


def get_tokens_from_hf_tokenizer(tokenizer: PreTrainedTokenizer | None, prompt: Prompt, output: LLMOutput) -> list:
    if not tokenizer:
        return []
    prompt_token_ids = tokenizer.apply_chat_template(
        conversation=prompt.messages, tokenize=True, add_generation_prompt=True
    )
    text_token_ids = tokenizer.apply_chat_template(
        prompt.messages + [{"role": "assistant", "content": output.content}], tokenize=True
    )
    output_token_ids = text_token_ids[len(prompt_token_ids) :]
    output_tokens = [tokenizer.decode(output_token_id) for output_token_id in output_token_ids]
    return output_tokens<|MERGE_RESOLUTION|>--- conflicted
+++ resolved
@@ -15,13 +15,10 @@
 import yaml
 from omegaconf import DictConfig, ListConfig, OmegaConf
 from tenacity import retry, stop_after_attempt, wait_exponential
-<<<<<<< HEAD
 from examples.rl_gsm8k.run_finetune import run_finetuning_loop
-=======
 from transformers import PreTrainedTokenizer
 
 from tapeagents.llms import LLMOutput, Prompt
->>>>>>> ee16469f
 
 logger = logging.getLogger(__name__)
 
