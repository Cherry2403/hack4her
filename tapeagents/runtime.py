--- conflicted
+++ resolved
@@ -6,7 +6,7 @@
 from termcolor import colored
 
 from .agent import Agent
-from .core import AgentEvent, Observation, Step, StopStep, Tape, TapeType
+from .core import AgentEvent, Observation, Step, StopStep, TapeType
 from .environment import Environment, ExternalObservationNeeded, NoActionsToReactTo
 from .rendering import step_view
 from .utils import FatalError, diff_dicts
@@ -105,13 +105,8 @@
             yield MainLoopEvent(agent_tape=agent_tape)
 
             # --- RUN THE ENVIRONMENT ---
-<<<<<<< HEAD
             if isinstance(agent_tape.steps[-1], StopStep):
                 logger.info(f"Agent emitted final step {agent_tape.steps[-1]}")
-=======
-            if isinstance(agent_tape.steps[-1], FinalStep):
-                logger.debug(f"Agent emitted final step {agent_tape.steps[-1]}")
->>>>>>> 902e0ed0
                 yield MainLoopEvent(status=MainLoopStatus.FINISHED)
                 return
             try:
@@ -202,13 +197,8 @@
                 break
         assert event and event.final_tape
         agent_tape = event.final_tape
-<<<<<<< HEAD
         if isinstance(agent_tape.steps[-1], StopStep):
             logger.info(f"Agent emitted final step {agent_tape.steps[-1]}")
-=======
-        if isinstance(agent_tape.steps[-1], FinalStep):
-            logger.debug(f"Agent emitted final step {agent_tape.steps[-1]}")
->>>>>>> 902e0ed0
             break
 
         if reuse_observations:
@@ -239,13 +229,8 @@
                 else:
                     logger.debug(f"Observation {i} ok")
 
-<<<<<<< HEAD
                 if isinstance(observation, StopStep):
                     logger.info(f"Environment emitted final step {observation}")
-=======
-                if isinstance(observation, FinalStep):
-                    logger.debug(f"Environment emitted final step {observation}")
->>>>>>> 902e0ed0
                     break
     return match
 
