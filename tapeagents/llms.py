--- conflicted
+++ resolved
@@ -18,11 +18,7 @@
 from typing import Any, Callable, Generator
 
 import litellm
-<<<<<<< HEAD
-=======
 import numpy as np
-import openai
->>>>>>> af8df8e7
 import requests
 from Levenshtein import ratio
 from pydantic import BaseModel, Field
@@ -51,7 +47,7 @@
     intermediate chunks of output and the final complete output.
 
     Attributes:
-        chunk (str, optional): A partial text output from the LLM stream. 
+        chunk (str, optional): A partial text output from the LLM stream.
         output (LLMOutput, optional): The complete output from the LLM.
         llm_call (LLMCall, optional): The entire LLMCall object.
     """
@@ -251,8 +247,12 @@
         return {
             "time_send_request": np.mean(self._stats["time_send_request"]) if self._stats["time_send_request"] else 0,
             "time_log_output": np.mean(self._stats["time_log_output"]) if self._stats["time_log_output"] else 0,
-            "total_prompt_tokens": np.sum(self._stats["prompt_length_tokens"]) if self._stats["prompt_length_tokens"] else 0,
-            "total_output_tokens": np.sum(self._stats["output_length_tokens"]) if self._stats["output_length_tokens"] else 0,
+            "total_prompt_tokens": np.sum(self._stats["prompt_length_tokens"])
+            if self._stats["prompt_length_tokens"]
+            else 0,
+            "total_output_tokens": np.sum(self._stats["output_length_tokens"])
+            if self._stats["output_length_tokens"]
+            else 0,
         }
 
 
@@ -610,7 +610,6 @@
         llm_call.logprobs = logprobs
         yield LLMEvent(output=output, llm_call=llm_call)
 
-
     def load_tokenizer(self):
         """
         Loads the tokenizer for the model.
