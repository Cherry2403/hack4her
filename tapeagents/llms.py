--- conflicted
+++ resolved
@@ -9,7 +9,6 @@
 import json
 import logging
 import os
-import random
 import threading
 import time
 from abc import ABC, abstractmethod
@@ -540,7 +539,7 @@
         """
         Returns the base URL for the API endpoint.
         """
-        return (self.base_url if isinstance(self.base_url, str) else random.choice(self.base_url)).rstrip("/")
+        return self.base_url.rstrip("/")
 
     def make_llm_call_logprobs(
         self, prompt_token_ids: list[int], completion_logprobs: list[dict]
@@ -591,12 +590,7 @@
                     "skip_special_tokens": False,
                 }
             )
-<<<<<<< HEAD
         logger.debug(f"POST request to {self.base_url}/v1/chat/completions")
-=======
-        base_url = self.get_base_url()
-        logger.debug(f"POST request to {base_url}/v1/chat/completions")
->>>>>>> cbc77342
         start_send_request = time.time()
         r = requests.post(
             url=f"{self.base_url}/v1/chat/completions",
@@ -682,11 +676,10 @@
                     "skip_special_tokens": False,
                 }
             )
-        base_url = self.base_url if isinstance(self.base_url, str) else random.choice(self.base_url)
-        logger.debug(f"POST request to {base_url}/v1/completions")
+        logger.debug(f"POST request to {self.base_url}/v1/completions")
         start_send_request = time.time()
         r = requests.post(
-            url=f"{base_url}/v1/completions",
+            url=f"{self.base_url}/v1/completions",
             json=data | self.parameters,
             headers=headers,
             stream=self.stream,
@@ -789,8 +782,7 @@
             "n": 1,  # number of completions to generate
             "stream": False,  # return a single completion and not a stream of lines
         }
-        base_url = self.base_url if isinstance(self.base_url, str) else random.choice(self.base_url)
-        url = f"{base_url}/v1/completions"
+        url = f"{self.base_url}/v1/completions"
         logger.debug(f"POST request to {url}")
         r = requests.post(url, json=generation_args, headers=headers, verify=False)
         r.raise_for_status()  # raise exception if status code is not in the 200s
@@ -828,8 +820,7 @@
             "n": 1,  # number of completions to generate
             "stream": False,  # return a single completion and not a stream of lines
         }
-        base_url = self.base_url if isinstance(self.base_url, str) else random.choice(self.base_url)
-        url = f"{base_url}/v1/completions"
+        url = f"{self.base_url}/v1/completions"
         logger.debug(f"POST request to {url}")
         r = requests.post(url, json=generation_args, headers=headers, verify=False)
         r.raise_for_status()
