--- conflicted
+++ resolved
@@ -17,9 +17,9 @@
 from itertools import zip_longest
 from statistics import mean
 from typing import Any, Callable, Generator
+
+import litellm
 import numpy as np
-
-import litellm
 import requests
 from Levenshtein import ratio
 from pydantic import BaseModel, Field
@@ -261,7 +261,9 @@
             "total_output_tokens": sum(self._stats["output_length_tokens"])
             if self._stats["output_length_tokens"]
             else 0,
-            "time_postprocess_llm_response": np.mean(self._stats["time_postprocess_llm_response"]) if self._stats["time_postprocess_llm_response"] else 0,
+            "time_postprocess_llm_response": np.mean(self._stats["time_postprocess_llm_response"])
+            if self._stats["time_postprocess_llm_response"]
+            else 0,
         }
 
 
@@ -709,7 +711,7 @@
                     # /v1/completions returns logprobs in a format different to /v1/chat/completions
                     # Before calling self.process_logprobs, we need to convert the logprobs to a
                     # list of dicts format similar to /v1/chat/completions
-                    
+
                     chat_completion_logprobs = [
                         {"token": completion_logprobs["tokens"][j], "logprob": completion_logprobs["token_logprobs"][j]}
                         for j in range(len(completion_logprobs["tokens"]))
@@ -794,11 +796,6 @@
         r.raise_for_status()  # raise exception if status code is not in the 200s
         try:
             response = r.json()
-<<<<<<< HEAD
-            # tokens = response["choices"][0]["logprobs"]["tokens"]
-            logprobs = response["choices"][0]["logprobs"]["token_logprobs"]
-=======
->>>>>>> af0a4d92
         except Exception as e:
             raise RuntimeError(f"Generation API wrong response: {r.text}", e)
         logprobs = []
@@ -809,8 +806,10 @@
                     v.update({"generated": 0, "token_id": k})
                     logprobs.append(v)
         return {"content": logprobs}
-    
-    def get_batch_logprobs_token_ids(self, prompt_token_ids: list[list[int]], completion_token_ids: list[list[int]]) -> list[dict[str, Any]]: 
+
+    def get_batch_logprobs_token_ids(
+        self, prompt_token_ids: list[list[int]], completion_token_ids: list[list[int]]
+    ) -> list[dict[str, Any]]:
         if not self.tokenizer:
             self.load_tokenizer()
         batch_size = len(prompt_token_ids)
@@ -826,7 +825,7 @@
             "max_tokens": 0,
             "logprobs": 0,
             "echo": True,
-            "include_stop_str_in_output": True,  # self.include_stop_str_in_output, 
+            "include_stop_str_in_output": True,  # self.include_stop_str_in_output,
             "skip_special_tokens": False,
             "n": 1,  # number of completions to generate
             "stream": False,  # return a single completion and not a stream of lines
@@ -845,7 +844,7 @@
         all_logprobs = []
         for i in range(batch_size):
             logprobs = []
-            for lp in response["choices"][i]["prompt_logprobs"][-len(completion_token_ids[i]):]:
+            for lp in response["choices"][i]["prompt_logprobs"][-len(completion_token_ids[i]) :]:
                 if lp:
                     for k, v in lp.items():
                         v.update({"generated": 0, "token_id": k})
