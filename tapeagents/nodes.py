"""
Nodes are the building blocks of a TapeAgent, representing atomic units of the agent's behavior.
"""

import json
import logging
import re
from typing import Annotated, Any, Generator, Type, Union

from litellm import ChatCompletionMessageToolCall
from pydantic import Field, TypeAdapter, ValidationError

from tapeagents.agent import Agent, Node
from tapeagents.core import (
    AgentStep,
    LLMOutputParsingFailureAction,
    Observation,
    PartialStep,
    Prompt,
    SetNextNode,
    Step,
    StopStep,
    Tape,
)
from tapeagents.dialog_tape import UserStep
from tapeagents.environment import CodeBlock
from tapeagents.llms import LLMOutput, LLMStream
from tapeagents.steps import BranchStep, ReasoningThought
from tapeagents.tool_calling import as_openai_tool
from tapeagents.tools.code_executor import PythonCodeAction
from tapeagents.utils import FatalError, class_for_name, sanitize_json_completion
from tapeagents.view import Call, Respond, TapeViewStack

logger = logging.getLogger(__name__)


class StandardNode(Node):
    """
    A node for simple monolithic agents that handles simple prompt generation, and universal LLM output parsing.

    This node performs the following functions:

    - Renders the entire tape into a prompt, trimming if needed
    - Attaches guidance text to the end of the prompt after rendering the tape
    - Parses the LLM output into provided step classes (class provided as annotated union)

    Attributes:
        guidance (str): Guidance text attached to the end of the prompt
        system_prompt (str): System prompt used in message construction
        steps_prompt (str): Prompt describing the steps the agent can take
        agent_steps (Any): Class used for step (or steps) validation, excluded from model
        next_node (str): Identifier for the next node in sequence

    Example:
        ```python
        node = MonoNode(
            guidance="Please respond with next action",
            system_prompt="You are a helpful assistant",
            steps_prompt="Available steps: think, act, finish",
            agent_steps=AgentStep
        )
        ```
    """

    guidance: str = ""  # guidance text that is attached to the end of the prompt
    system_prompt: str = ""
    steps_prompt: str = ""  # use {allowed_steps} to insert steps schema
    steps: type[Step] | list[type[Step] | str] | str = Field(exclude=True, default_factory=list)
    use_known_actions: bool = False
    next_node: str = ""
    trim_obs_except_last_n: int = 2
    use_function_calls: bool = False
    allow_code_blocks: bool = False
    _steps_type: Any = None
    _step_classes: list[type[Step]] | None = None

    def model_post_init(self, __context: Any) -> None:
        self.prepare_step_types()
        super().model_post_init(__context)

    def prepare_step_types(self, actions: list[type[Step]] = None):
        actions = actions or []
        step_classes_or_str = actions + (self.steps if isinstance(self.steps, list) else [self.steps])
        if not step_classes_or_str:
            return
        self._step_classes = [class_for_name(step) if isinstance(step, str) else step for step in step_classes_or_str]
        if self.allow_code_blocks:
            # remove PythonCodeAction from the list of step classes
            self._step_classes = [c for c in self._step_classes if c != PythonCodeAction]
        self._name_to_cls = {c.__name__: c for c in self._step_classes}
        self._steps_type = Annotated[Union[tuple(self._step_classes)], Field(discriminator="kind")]

    def add_known_actions(self, actions: list[type[Step]]):
        if self.use_known_actions:
            self.prepare_step_types(actions)

    def make_prompt(self, agent: Any, tape: Tape) -> Prompt:
        """Create a prompt from tape interactions.

        This method constructs a prompt by processing the tape content and agent steps description
        into a format suitable for LLM consumption. It includes token count checks and tape trimming
        if needed to fit within context size limits.

        Args:
            agent (Any): The agent object containing LLM configuration.
            tape (Tape): The tape object containing interaction history.

        Returns:
            Prompt: A Prompt object containing formatted messages for LLM consumption.

        Note:
            The method performs the following steps:

            1. Cleans the tape content
            2. Gets steps description
            3. Converts tape to messages
            4. Checks token count and trims if needed
            5. Reconstructs messages if trimming occurred
        """
        cleaned_tape = self.prepare_tape(tape)
        steps_description = self.get_steps_description(tape, agent)
        messages = self.tape_to_messages(cleaned_tape, steps_description)
        if agent.llms[self.llm].count_tokens(messages) > (agent.llms[self.llm].context_size - 500):
            old_trim = self.trim_obs_except_last_n
            self.trim_obs_except_last_n = 1
            messages = self.tape_to_messages(cleaned_tape, steps_description)
            self.trim_obs_except_last_n = old_trim
        prompt = Prompt(messages=messages)
        if self.use_function_calls:
            prompt.tools = [as_openai_tool(s) for s in self._step_classes]
        return prompt

    def prepare_tape(self, tape: Tape) -> Tape:
        """
        Prepares tape by filtering out control flow steps.

        This method creates a new tape instance with only non-control flow steps,
        specifically excluding SetNextNode instances.

        Args:
            tape (Tape): The input tape containing a sequence of steps.

        Returns:
            Tape: A new tape instance containing only non-control flow steps.
        """
        steps_without_control_flow = [step for step in tape.steps if not isinstance(step, SetNextNode)]
        return tape.model_copy(update=dict(steps=steps_without_control_flow))

    def make_llm_output(self, agent: Any, tape: Tape, index: int) -> LLMOutput:
        """
        Creates an LLMOutput from a sequence of steps in the tape that share the same prompt_id.

        Args:
            agent (Any): The agent instance associated with the output.
            tape (Tape): The tape containing the sequence of steps.
            index (int): The starting index in the tape to process steps from.

        Returns:
            LLMOutput: An output object containing:

                - role: Set to "assistant"
                - content: JSON string of step data, formatted as either: a single dictionary
                if there is only one step, or a list of dictionaries

        Note:
            - Only processes steps with matching prompt_id from the starting index
            - Excludes SetNextNode steps from the output
            - JSON content is formatted with indentation
        """
        steps = []
        i = index
        first_prompt_id = tape.steps[i].metadata.prompt_id
        while i < len(tape) and tape.steps[i].metadata.prompt_id == first_prompt_id:
            if not isinstance(tape.steps[i], SetNextNode):
                steps.append(tape.steps[i])
            i += 1

        # if there is only one step, return it as a single dict, not a list
        content = [step.llm_dict() for step in steps] if len(steps) > 1 else steps[0].llm_dict()
        return LLMOutput(role="assistant", content=json.dumps(content, indent=2, ensure_ascii=False))

    def tape_to_messages(self, tape: Tape, steps_description: str) -> list[dict]:
        """
        Converts a Tape object and steps description into a list of messages for LLM conversation.

        Args:
            tape (Tape): A Tape object containing conversation steps.
            steps_description (str): A description of the conversation steps.

        Returns:
            list[dict]: A list of dictionaries representing the conversation messages.
                       Each dictionary contains 'role' and 'content' keys.
                       Roles can be 'system', 'user', or 'assistant'.
                       The system prompt is always the first message.
                       If steps_description is provided, it's added as a user message.
                       Messages from tape are added with roles based on step type.
                       If guidance exists, it's added as the final user message.
        """
        messages: list[dict] = []
        if self.system_prompt:
            messages.append({"role": "system", "content": self.system_prompt})
        if steps_description:
            messages.append({"role": "user", "content": steps_description})
        for i, step in enumerate(tape):
            steps_after_current = len(tape) - i - 1
            role = "assistant" if isinstance(step, AgentStep) else "user"
            if isinstance(step, Observation) and steps_after_current >= self.trim_obs_except_last_n:
                view = step.short_view()
            elif isinstance(step, UserStep):
                view = step.content
            elif isinstance(step, ReasoningThought):
                view = step.reasoning
            else:
                view = step.llm_view()
            messages.append({"role": role, "content": view})
        if self.guidance:
            messages.append({"role": "user", "content": self.guidance})
        return messages

    def get_steps_description(self, tape: Tape, agent: Agent) -> str:
        """
        Get the steps description for the agent's task.

        This method returns the predefined steps prompt which describes the sequence of actions
        or steps that the agent should follow.

        Args:
            tape (Tape): The tape object containing the context and state information.
            agent (Agent): The agent object that will execute the steps.

        Returns:
            str: The steps prompt describing the sequence of actions.
        """
        if self.use_function_calls:
            allowed_steps = ""
        else:
            allowed_steps = agent.llms[self.llm].get_step_schema(self._steps_type) if self._steps_type else ""
        return self.steps_prompt.format(allowed_steps=allowed_steps, tools_description=agent.tools_description)

    def generate_steps(
        self, agent: Any, tape: Tape, llm_stream: LLMStream
    ) -> Generator[Step | PartialStep, None, None]:
        """
        Generates a sequence of steps based on the LLM stream output.

        This method processes the output from a language model stream and converts it into a series of steps.
        It handles the parsing of completions and post-processing of steps.

        Args:
            agent (Any): The agent instance that will execute the steps.
            tape (Tape): The tape object containing the execution context and history.
            llm_stream (LLMStream): The stream of language model outputs to process.

        Yields:
            Union[Step, PartialStep]: Individual steps generated from the LLM stream output.

        Raises:
            FatalError: If no completions are generated from the LLM stream.

        Note:
            - If the node has a next_node defined and the final step is not a StopStep,
              it will yield a SetNextNode step to continue the execution flow.
        """
        new_steps = []
<<<<<<< HEAD
        try:
            cnt = 0
            for event in llm_stream:
                if event.output:
                    cnt += 1
                    assert event.output.content is not None
                    for step in self.parse_completion(event.output.content, llm_stream.prompt.id):
                        step = self.postprocess_step(tape, new_steps, step)
                        new_steps.append(step)
                        yield step
            if not cnt:
                raise FatalError("No completions!")
        except FatalError:
            raise

        if self.next_node and not isinstance(new_steps[-1], StopStep):
=======
        for event in llm_stream:
            if not event.output:
                continue
            if event.output.content:
                new_steps += list(self.parse_completion(event.output.content))
            if event.output.tool_calls and self.use_function_calls:
                new_steps += [self.tool_call_to_step(tool_call) for tool_call in event.output.tool_calls]
            for i, step in enumerate(new_steps):
                yield self.postprocess_step(tape, new_steps[:i], step)
                if isinstance(step, LLMOutputParsingFailureAction):
                    yield SetNextNode(next_node=self.name)  # loop to the same node to retry
                    break
        if not new_steps:
            raise FatalError("No completions!")
        if (
            self.next_node
            and not isinstance(new_steps[-1], StopStep)
            and not any(isinstance(step, SetNextNode) for step in new_steps)
        ):
>>>>>>> f0932249
            yield SetNextNode(next_node=self.next_node)

    def tool_call_to_step(self, tool_call: ChatCompletionMessageToolCall) -> Step:
        step_cls = self._name_to_cls.get(tool_call.function.name)
        if step_cls is None:
            return LLMOutputParsingFailureAction(
                error=f"Unknown tool call: {tool_call.function.name}", llm_output=tool_call
            )
        args = tool_call.function.arguments
        return step_cls.model_validate_json(args) if args else step_cls()

    def postprocess_step(self, tape: Tape, new_steps: list[Step], step: Step) -> Step:
        """
        Post-processes a step after its generation.

        By default returns the step unchanged.

        Args:
            tape (Tape): The tape
            new_steps (list[Step]): List of new steps that were generated during the current iteration
            step (Step): The step that was just generated

        Returns:
            Step: The processed step, by default returns the original step unmodified
        """
        return step

    def parse_completion(self, llm_output: str) -> Generator[Step, None, None]:
        """Parse LLM completion output into a sequence of agent steps.

        This method processes the LLM output string by parsing it as JSON and validating it against
        the agent step class schema. It handles both single step and multi-step outputs.

        Args:
            llm_output (str): The raw output string from the LLM to be parsed

        Yields:
            Step: Individual validated agent steps
            LLMOutputParsingFailureAction: Error information if parsing or validation fails

        Note:
            All parsing errors are handled internally and yielded as
            LLMOutputParsingFailureAction objects.
        """
        if not self._steps_type or (self.use_function_calls and not self.allow_code_blocks):
            # just yield the reasoning thought without parsing
            yield ReasoningThought(reasoning=llm_output)
            return
        try:
            step_dicts = json.loads(sanitize_json_completion(llm_output))
            if isinstance(step_dicts, dict):
                step_dicts = [step_dicts]
        except Exception as e:
            logger.exception(f"Failed to parse LLM output as json: {llm_output}\n\nError: {e}")
            if self.allow_code_blocks and "```" in llm_output:
                logger.info("Parsing code blocks from LLM output")
                for code_block in self.extract_code_blocks(llm_output):
                    if isinstance(code_block, str):
                        yield ReasoningThought(reasoning=code_block)
                    elif code_block.language and code_block.language != "python":
                        yield LLMOutputParsingFailureAction(
                            error=f"Unsupported code block language: {code_block.language}", llm_output=llm_output
                        )
                    else:
                        yield PythonCodeAction(code=code_block.code)
            else:
                yield LLMOutputParsingFailureAction(
                    error=f"Failed to parse LLM output as json: {e}", llm_output=llm_output
                )
            return

        try:
            steps = [TypeAdapter(self._steps_type).validate_python(step_dict) for step_dict in step_dicts]
        except ValidationError as e:
            err_text = ""
            for err in e.errors():
                loc = ".".join([str(loc) for loc in err["loc"]])
                err_text += f"{loc}: {err['msg']}\n"
            logger.exception(f"Failed to validate LLM output: {step_dicts}\n\nErrors:\n{err_text}")
            yield LLMOutputParsingFailureAction(
                error=f"Failed to validate LLM output: {err_text}", llm_output=llm_output
            )
            return
        except Exception as e:
            logger.exception(f"Failed to parse LLM output dict: {step_dicts}\n\nError: {e}")
            yield LLMOutputParsingFailureAction(error=f"Failed to parse LLM output dict: {e}", llm_output=llm_output)
            return
        for step in steps:
            yield step

    def extract_code_blocks(self, text: str) -> list[CodeBlock | str]:
        """Extract code blocks and plain text from a string."""
        results = []
        pattern = r"```(.*?)\n(.*?)```"
        last_end = 0
        for match in re.finditer(pattern, text, re.DOTALL):
            # Add text before this code block
            start = match.start()
            if start > last_end:
                results.append(text[last_end:start])

            # Extract language and code
            language = match.group(1).strip()
            code = match.group(2)
            results.append(CodeBlock(code=code, language=language))

            last_end = match.end()

        # Add remaining text
        if last_end < len(text):
            results.append(text[last_end:])

        return [r for r in results if r]  # Filter out empty strings

    def trim_tape(self, tape: Tape) -> Tape:
        """
        Trims the tape by removing unnecessary positions.

        Args:
            tape (Tape): The tape object to be trimmed.

        Returns:
            Tape: The trimmed tape object.

        Note:
            Currently this is a placeholder method that returns the tape unchanged.
        """
        return tape


class ControlFlowNode(Node):
    """
    A node that controls the flow of execution by selecting the next node based on tape content.

    This abstract class provides a framework for implementing control flow logic in a node.
    It determines which node should be executed next based on the current state of the tape.

    Example:
        ```python
        class MyControlFlow(ControlFlowNode):
            def select_node(self, tape):
                if isinstance(tape[-1], SuccessObservation):
                    return 'node_a'
                return 'node_b'
        ```
    """

    def generate_steps(
        self, agent: Any, tape: Tape, llm_stream: LLMStream
    ) -> Generator[Step | PartialStep, None, None]:
        """
        Generates steps that moves the execution to the next node based on the tape content.

        Args:
            agent (Any): The agent instance executing the node
            tape (Tape): The tape object containing the context and state
            llm_stream (LLMStream): Stream for language model interaction

        Yields:
            step (SetNextNode): A step indicating which node should be executed next
        """
        next_node = self.select_node(tape)
        if next_node is None:
            yield BranchStep()
        else:
            yield SetNextNode(next_node=next_node)

    def select_node(self, tape: Tape) -> str:
        """
        Select the next node based on the provided tape.

        This method should be implemented in a subclass to define the logic for selecting the next node.

        Args:
            tape (Tape): The tape object containing the necessary information for node selection.

        Returns:
            str: The identifier of the next node.

        Raises:
            NotImplementedError: If the method is not implemented in the subclass.
        """
        raise NotImplementedError("Implement this method in the subclass to set the next node according to your logic")


class IfLastStep(ControlFlowNode):
    next_node: str
    step_class: type[Step]

    def select_node(self, tape: Tape) -> str:
        return self.next_node if isinstance(tape[-1], self.step_class) else None


class ObservationControlNode(ControlFlowNode):
    """
    A control flow node that selects the next node based on the last observation in the tape.

    This node examines the last observation in the tape and uses it to determine which node
    to execute next based on a mapping of observation types to node names.

    Attributes:
        observation_to_node (dict[Type, str]): Mapping of observation types to destination node names
        default_node (str): Default node to jump to if no matching observation type is found

    Example:
        ```python
        node = ObservationControlNode(
            observation_to_node={
                SuccessObservation: "success_node",
                ErrorObservation: "error_node"
            },
            default_node="fallback_node"
        )
        ```
    """

    observation_to_node: dict[Type, str] = {}
    default_node: str = ""  # jump to the last node by default

    def select_node(self, tape: Tape) -> str:
        """
        Selects the next node based on the type of the last observation in the tape.

        Returns default_node if no observations exist or no matching type is found.

        Args:
            tape (Tape): The tape object containing the context and state

        Returns:
            str: The name of the next node to execute
        """
        observations = [step for step in tape.steps if isinstance(step, Observation)]
        last_observation = observations[-1] if observations else None
        return self.observation_to_node.get(type(last_observation), self.default_node)


class FixedStepsNode(Node):
    """A Node that generates a fixed sequence of predefined steps.

    This node simply yields a sequence of steps that were provided during initialization,
    without any dynamic generation or modification.

    Attributes:
        steps (list[Step]): A list of Step objects to be yielded in sequence.

    Example:
        ```python
        fixed_node = FixedStepsNode(steps=[
            AssistantStep(text="Hello"),
            SetNextNode(next_node="node_a")
        ])
        ```
    """

    steps: list[Step]

    def generate_steps(
        self, agent: Any, tape: Tape, llm_stream: LLMStream
    ) -> Generator[Step | PartialStep, None, None]:
        for step in self.steps:
            yield step


class GoTo(Node):
    next_node: str

    def generate_steps(
        self, agent: Any, tape: Tape, llm_stream: LLMStream
    ) -> Generator[Step | PartialStep, None, None]:
        yield SetNextNode(next_node=self.next_node)


class CallSubagent(Node):
    """
    Node that calls a subagent with inputs from the current tape view.
    """

    agent: Agent
    inputs: tuple[str | int, ...] = Field(
        default_factory=tuple,
        description="Names of the subagents which outputs are required for the current subagent to run",
    )

    def model_post_init(self, __context: Any) -> None:
        self.name = f"{self.agent.name}Node"

    def generate_steps(self, _: Any, tape: Tape, llm_stream: LLMStream):
        view = TapeViewStack.compute(tape)
        yield Call(agent_name=self.agent.name)
        for input_ in self.inputs:
            yield view.top.get_output(input_).model_copy(deep=True)


class RespondIfNotRootNode(Node):
    def generate_steps(self, _: Any, tape: Tape, llm_stream: LLMStream):
        view = TapeViewStack.compute(tape)
        if len(view.stack) > 1:
            yield Respond(copy_output=True)
        return<|MERGE_RESOLUTION|>--- conflicted
+++ resolved
@@ -262,24 +262,6 @@
               it will yield a SetNextNode step to continue the execution flow.
         """
         new_steps = []
-<<<<<<< HEAD
-        try:
-            cnt = 0
-            for event in llm_stream:
-                if event.output:
-                    cnt += 1
-                    assert event.output.content is not None
-                    for step in self.parse_completion(event.output.content, llm_stream.prompt.id):
-                        step = self.postprocess_step(tape, new_steps, step)
-                        new_steps.append(step)
-                        yield step
-            if not cnt:
-                raise FatalError("No completions!")
-        except FatalError:
-            raise
-
-        if self.next_node and not isinstance(new_steps[-1], StopStep):
-=======
         for event in llm_stream:
             if not event.output:
                 continue
@@ -299,7 +281,6 @@
             and not isinstance(new_steps[-1], StopStep)
             and not any(isinstance(step, SetNextNode) for step in new_steps)
         ):
->>>>>>> f0932249
             yield SetNextNode(next_node=self.next_node)
 
     def tool_call_to_step(self, tool_call: ChatCompletionMessageToolCall) -> Step:
