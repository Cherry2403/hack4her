--- conflicted
+++ resolved
@@ -120,12 +120,6 @@
         cleaned_tape = self.prepare_tape(tape)
         steps_description = self.get_steps_description(tape, agent)
         messages = self.tape_to_messages(cleaned_tape, steps_description)
-<<<<<<< HEAD
-        if agent.llm.count_tokens(messages) > (agent.llm.context_size - 500):
-            cleaned_tape = self.trim_tape(cleaned_tape)
-            messages = self.tape_to_messages(cleaned_tape, steps_description)
-        return Prompt(messages=messages)
-=======
         if agent.llms[self.llm].count_tokens(messages) > (agent.llms[self.llm].context_size - 500):
             old_trim = self.trim_obs_except_last_n
             self.trim_obs_except_last_n = 1
@@ -135,7 +129,6 @@
         if self.use_function_calls:
             prompt.tools = [as_openai_tool(s) for s in self._step_classes]
         return prompt
->>>>>>> dc390f25
 
     def prepare_tape(self, tape: Tape) -> Tape:
         """
@@ -332,17 +325,9 @@
             All parsing errors are handled internally and yielded as
             LLMOutputParsingFailureAction objects.
         """
-<<<<<<< HEAD
-        if llm_output.strip().startswith("```"):  # handle special case of code blocks
-            for code_block in extract_code_blocks(llm_output):
-                if code_block.language and code_block.language != "python":
-                    raise ValueError(f"Unsupported code block language: {code_block.language}")
-                yield PythonCodeAction(code=code_block.code)
-=======
         if not self._steps_type or (self.use_function_calls and not self.allow_code_blocks):
             # just yield the reasoning thought without parsing
             yield ReasoningThought(reasoning=llm_output)
->>>>>>> dc390f25
             return
         try:
             step_dicts = json.loads(sanitize_json_completion(llm_output))
