import json
import logging
import os
from contextlib import contextmanager
from pathlib import Path
from types import GeneratorType
from typing import Generator, Type

import yaml
from pydantic import TypeAdapter

from .core import Tape

logger = logging.getLogger(__name__)


class TapeSaver:
    def __init__(self, yaml_dumper: yaml.SafeDumper):
        self._dumper = yaml_dumper

    def save(self, tape: Tape):
        self._dumper.represent(tape.model_dump(by_alias=True))


@contextmanager
def save_tapes(filename: Path | str, mode: str = "w") -> Generator[TapeSaver, None, None]:
    if isinstance(filename, str):
        filename = Path(filename)
    logger.info(f"Writing to {filename} in mode {mode}")

    # Create directory path if it does not exist
    filename.parent.mkdir(parents=True, exist_ok=True)

    # Open file for writing and create dumper instance
    _file = open(filename, mode)
    _dumper = yaml.SafeDumper(
        stream=_file,
        default_flow_style=False,
        explicit_start=True,
        sort_keys=False,
    )
    _dumper.open()

    # Yield the dumper to the caller
    yield TapeSaver(_dumper)

    # Close the dumper and file
    _dumper.close()
    _file.close()


def save_tape(tapes_dir: str, name: str, tape: Tape):
    fpath = os.path.join(tapes_dir, f"{name}.json")
    with open(fpath, "w") as f:
        f.write(tape.model_dump_json(indent=4))


def load_tapes(tape_class: Type | TypeAdapter, path: Path | str, file_extension: str = ".yaml") -> list[Tape]:
    if not os.path.exists(path):
        raise FileNotFoundError(f"File not found: {path}")
    if file_extension not in (".yaml", ".json"):
        raise ValueError(f"Unsupported file extension: {file_extension}")
    if os.path.isdir(path):
        logger.info(f"Loading tapes from dir {path}")
        paths = [os.path.join(path, f) for f in os.listdir(path) if f.endswith(file_extension)]
    else:
        paths = [path]
    loader = tape_class.model_validate if isinstance(tape_class, Type) else tape_class.validate_python
<<<<<<< HEAD
    tapes = []
    for path in paths:
        with open(path) as f:
            if file_extension == ".yaml":
                data = yaml.safe_load_all(f)
            elif file_extension == ".json":
                data = json.load(f)
        if not isinstance(data, list):
            data = [data]
        for tape in data:
            tapes.append(loader(tape))
=======
    with open(path) as f:
        if file_extension == ".yaml":
            data = list(yaml.safe_load_all(f))
        elif file_extension == ".json":
            data = json.load(f)
        else:
            raise ValueError(f"Unsupported file extension {file_extension}")
    tapes = [loader(tape) for tape in data] if isinstance(data, list) else loader(data)
>>>>>>> 902e0ed0
    return tapes<|MERGE_RESOLUTION|>--- conflicted
+++ resolved
@@ -3,7 +3,6 @@
 import os
 from contextlib import contextmanager
 from pathlib import Path
-from types import GeneratorType
 from typing import Generator, Type
 
 import yaml
@@ -66,7 +65,6 @@
     else:
         paths = [path]
     loader = tape_class.model_validate if isinstance(tape_class, Type) else tape_class.validate_python
-<<<<<<< HEAD
     tapes = []
     for path in paths:
         with open(path) as f:
@@ -78,14 +76,4 @@
             data = [data]
         for tape in data:
             tapes.append(loader(tape))
-=======
-    with open(path) as f:
-        if file_extension == ".yaml":
-            data = list(yaml.safe_load_all(f))
-        elif file_extension == ".json":
-            data = json.load(f)
-        else:
-            raise ValueError(f"Unsupported file extension {file_extension}")
-    tapes = [loader(tape) for tape in data] if isinstance(data, list) else loader(data)
->>>>>>> 902e0ed0
     return tapes