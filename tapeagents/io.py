--- conflicted
+++ resolved
@@ -10,14 +10,11 @@
 from typing import Generator, Type
 
 import yaml
+from pydantic import TypeAdapter
 
-<<<<<<< HEAD
-from .core import Tape, TapeType
-=======
 from tapeagents.dialog_tape import AssistantStep
 
-from .core import Tape
->>>>>>> 8e45ab72
+from .core import Tape, TapeType
 
 logger = logging.getLogger(__name__)
 
@@ -120,11 +117,7 @@
         f.write(tape.model_dump_json(indent=4))
 
 
-<<<<<<< HEAD
-def load_tapes(tape_class: Type[TapeType], path: Path | str, file_extension: str = ".yaml") -> list[TapeType]:
-=======
 def load_tape_dicts(path: Path | str, file_extension: str = ".yaml") -> list[dict]:
->>>>>>> 8e45ab72
     if not os.path.exists(path):
         raise FileNotFoundError(f"File not found: {path}")
     if file_extension not in (".yaml", ".json"):
@@ -148,20 +141,20 @@
     return tapes
 
 
-def load_tapes(tape_class: Type | TypeAdapter, path: Path | str, file_extension: str = ".yaml") -> list[Tape]:
+def load_tapes(tape_class: Type[TapeType], path: Path | str, file_extension: str = ".yaml") -> list[TapeType]:
     """Load tapes from dir with YAML or JSON files.
 
     This function loads tapes from a file or directory and converts them into tape objects
     using the specified tape class or type adapter.
 
     Args:
-        tape_class (Union[Type, TypeAdapter]): The class or type adapter used to validate and create tape objects.
+        tape_class (Type[TapeType]): The class or type adapter used to validate and create tape objects.
         path (Union[Path, str]): Path to a file or directory containing tape configurations.
         file_extension (str, optional): File extension to filter by when loading from directory.
             Must be either '.yaml' or '.json'. Defaults to '.yaml'.
 
     Returns:
-        list[Tape]: A list of validated tape objects.
+        list[TapeType]: A list of validated tape objects.
 
     Raises:
         FileNotFoundError: If the specified path does not exist.
@@ -174,25 +167,23 @@
         ```
     """
     tapes = []
-    loader = tape_class.model_validate if isinstance(tape_class, Type) else tape_class.validate_python
     data = load_tape_dicts(path, file_extension)
     for tape_dict in data:
-        tape = loader(tape_dict)
+        tape = tape_class.model_validate(tape_dict)
         tapes.append(tape)
     return tapes
 
 
-def load_legacy_tapes(tape_class: Type | TypeAdapter, path: Path | str, step_class: Type | TypeAdapter) -> list[Tape]:
+def load_legacy_tapes(tape_class: Type[TapeType], path: Path | str, step_class: Type | TypeAdapter) -> list[TapeType]:
     tapes = []
-    loader = tape_class.model_validate if isinstance(tape_class, Type) else tape_class.validate_python
     data = load_tape_dicts(path, ".json")
     for tape_dict in data:
         try:
-            tape = loader(tape_dict)
+            tape = tape_class.model_validate(tape_dict)
         except Exception:
             step_dicts = tape_dict["steps"]
             tape_dict["steps"] = []
-            tape = loader(tape_dict)
+            tape = tape_class.model_validate(tape_dict)
             step_loader = step_class.model_validate if isinstance(step_class, Type) else step_class.validate_python
             steps = []
             for step_dict in step_dicts:
