"""
I/O routines for Tapes.
"""

import json
import logging
import os
import shutil
from contextlib import contextmanager
from pathlib import Path
from typing import Callable, Generator, Type

import yaml
from pydantic import TypeAdapter

<<<<<<< HEAD
from tapeagents.dialog_tape import ImageObservation
=======
from tapeagents.dialog_tape import AssistantStep
>>>>>>> 8e45ab72

from .core import Tape

logger = logging.getLogger(__name__)


class TapeSaver:
    """A class for saving Tape objects using YAML format.

    This class provides functionality to save Tape objects using a YAML dumper.
    It handles the serialization of Tape objects into YAML format.

    Example:
        ```python
        dumper = yaml.SafeDumper(output_file)
        saver = TapeSaver(dumper)
        saver.save(tape)
        ```
    """

    def __init__(self, yaml_dumper: yaml.SafeDumper):
        """Initialize TapeIOYML with a YAML dumper.

        Args:
            yaml_dumper (yaml.SafeDumper): The YAML dumper instance to use for serialization.
        """
        self._dumper = yaml_dumper

    def save(self, tape: Tape):
        """
        Saves the tape data using the configured dumper.

        Args:
            tape (Tape): The tape object containing the data to be saved.
        """
        self._dumper.represent(tape.model_dump(by_alias=True))


@contextmanager
def stream_yaml_tapes(filename: Path | str, mode: str = "w") -> Generator[TapeSaver, None, None]:
    """Stream YAML tapes to a file.

    This function creates a context manager that allows streaming YAML documents to a file.
    It handles file creation, directory creation if necessary, and proper resource cleanup.

    Args:
        filename (Union[Path, str]): Path to the output YAML file. Can be either a string or Path object.
        mode (str, optional): File opening mode. Defaults to "w" (write mode).

    Yields:
        Generator[TapeSaver, None, None]: A TapeSaver instance that can be used to write YAML documents.

    Raises:
        OSError: If there are issues with file/directory creation or permissions.
        yaml.YAMLError: If there are YAML serialization errors.
    """
    if isinstance(filename, str):
        filename = Path(filename)
    logger.info(f"Writing to {filename} in mode {mode}")

    # Create directory path if it does not exist
    filename.parent.mkdir(parents=True, exist_ok=True)

    # Open file for writing and create dumper instance
    _file = open(filename, mode)
    _dumper = yaml.SafeDumper(
        stream=_file,
        default_flow_style=False,
        explicit_start=True,
        sort_keys=False,
    )
    _dumper.open()

    # Yield the dumper to the caller
    yield TapeSaver(_dumper)

    # Close the dumper and file
    _dumper.close()
    _file.close()


def save_json_tape(tape: Tape, tapes_dir: str, name: str = ""):
    """Save a Tape object to a JSON file.

    Args:
        tape (Tape): The Tape object to be saved
        tapes_dir (str): Directory path where the JSON file will be saved
        name (str, optional): Name of the output JSON file. If empty, tapes_dir is used as the full path.
            If provided without .json extension, it will be added automatically. Defaults to "".

    Example:
        ```python
        tape = Tape(...)
        save_json_tape(tape, "/path/to/dir", "my_tape")
        # Saves to /path/to/dir/my_tape.json
        ```

    """
    fname = name if name.endswith(".json") else f"{name}.json"
    fpath = os.path.join(tapes_dir, fname) if name else tapes_dir
    with open(fpath, "w") as f:
        f.write(tape.model_dump_json(indent=4))


<<<<<<< HEAD
def save_tape_images(tape: Tape, images_dir: str):
    for i, step in enumerate(tape):
        if isinstance(step, ImageObservation):
            image_path = os.path.join(images_dir, f"{step.metadata.id}.png")
            shutil.copy(step.image_path, image_path)


=======
>>>>>>> 8e45ab72
def load_tape_dicts(path: Path | str, file_extension: str = ".yaml") -> list[dict]:
    if not os.path.exists(path):
        raise FileNotFoundError(f"File not found: {path}")
    if file_extension not in (".yaml", ".json"):
        raise ValueError(f"Unsupported file extension: {file_extension}")
    if os.path.isdir(path):
        logger.info(f"Loading tapes from dir {path}")
        paths = sorted([os.path.join(path, f) for f in os.listdir(path) if f.endswith(file_extension)])
    else:
        paths = [path]
        file_extension = os.path.splitext(path)[-1]
    tapes = []
    for path in paths:
        with open(path) as f:
            if file_extension == ".yaml":
                data = list(yaml.safe_load_all(f))
            else:
                data = json.load(f)
        if not isinstance(data, list):
            data = [data]
        tapes.extend(data)
    return tapes


<<<<<<< HEAD
def load_tapes(
    tape_class: Type | TypeAdapter,
    path: Path | str,
    file_extension: str = ".yaml",
    unknown_steps_loader: Callable | None = None,
) -> list[Tape]:
=======
def load_tapes(tape_class: Type | TypeAdapter, path: Path | str, file_extension: str = ".yaml") -> list[Tape]:
    """Load tapes from dir with YAML or JSON files.

    This function loads tapes from a file or directory and converts them into tape objects
    using the specified tape class or type adapter.

    Args:
        tape_class (Union[Type, TypeAdapter]): The class or type adapter used to validate and create tape objects.
        path (Union[Path, str]): Path to a file or directory containing tape configurations.
        file_extension (str, optional): File extension to filter by when loading from directory.
            Must be either '.yaml' or '.json'. Defaults to '.yaml'.

    Returns:
        list[Tape]: A list of validated tape objects.

    Raises:
        FileNotFoundError: If the specified path does not exist.
        ValueError: If an unsupported file extension is provided.

    Example:
        ```python
        tapes = load_tapes(TapeClass, "configs/tapes.yaml")
        tapes = load_tapes(tape_adapter, "configs/tapes", ".json")
        ```
    """
>>>>>>> 8e45ab72
    tapes = []
    loader = tape_class.model_validate if isinstance(tape_class, Type) else tape_class.validate_python
    data = load_tape_dicts(path, file_extension)
    for tape_dict in data:
<<<<<<< HEAD
        try:
            tape = loader(tape_dict)
        except Exception as e:
            if unknown_steps_loader is None:
                logger.error(f"Failed to load tape: {e}")
                raise e
            step_dicts = tape_dict["steps"]
            tape_dict["steps"] = []
            tape = loader(tape_dict)
            tape.steps = [unknown_steps_loader(step_dict) for step_dict in step_dicts]
=======
        tape = loader(tape_dict)
        tapes.append(tape)
    return tapes


def load_legacy_tapes(tape_class: Type | TypeAdapter, path: Path | str, step_class: Type | TypeAdapter) -> list[Tape]:
    tapes = []
    loader = tape_class.model_validate if isinstance(tape_class, Type) else tape_class.validate_python
    data = load_tape_dicts(path, ".json")
    for tape_dict in data:
        try:
            tape = loader(tape_dict)
        except Exception:
            step_dicts = tape_dict["steps"]
            tape_dict["steps"] = []
            tape = loader(tape_dict)
            step_loader = step_class.model_validate if isinstance(step_class, Type) else step_class.validate_python
            steps = []
            for step_dict in step_dicts:
                try:
                    steps.append(step_loader(step_dict))
                except Exception as e:
                    logger.warning(f"Failed to load step: {e}")
                    steps.append(AssistantStep(content=json.dumps(step_dict, indent=2, ensure_ascii=False)))
            tape.steps = steps
>>>>>>> 8e45ab72
        tapes.append(tape)
    return tapes<|MERGE_RESOLUTION|>--- conflicted
+++ resolved
@@ -13,11 +13,7 @@
 import yaml
 from pydantic import TypeAdapter
 
-<<<<<<< HEAD
-from tapeagents.dialog_tape import ImageObservation
-=======
-from tapeagents.dialog_tape import AssistantStep
->>>>>>> 8e45ab72
+from tapeagents.dialog_tape import AssistantStep, ImageObservation
 
 from .core import Tape
 
@@ -122,7 +118,6 @@
         f.write(tape.model_dump_json(indent=4))
 
 
-<<<<<<< HEAD
 def save_tape_images(tape: Tape, images_dir: str):
     for i, step in enumerate(tape):
         if isinstance(step, ImageObservation):
@@ -130,8 +125,6 @@
             shutil.copy(step.image_path, image_path)
 
 
-=======
->>>>>>> 8e45ab72
 def load_tape_dicts(path: Path | str, file_extension: str = ".yaml") -> list[dict]:
     if not os.path.exists(path):
         raise FileNotFoundError(f"File not found: {path}")
@@ -156,14 +149,6 @@
     return tapes
 
 
-<<<<<<< HEAD
-def load_tapes(
-    tape_class: Type | TypeAdapter,
-    path: Path | str,
-    file_extension: str = ".yaml",
-    unknown_steps_loader: Callable | None = None,
-) -> list[Tape]:
-=======
 def load_tapes(tape_class: Type | TypeAdapter, path: Path | str, file_extension: str = ".yaml") -> list[Tape]:
     """Load tapes from dir with YAML or JSON files.
 
@@ -189,23 +174,10 @@
         tapes = load_tapes(tape_adapter, "configs/tapes", ".json")
         ```
     """
->>>>>>> 8e45ab72
     tapes = []
     loader = tape_class.model_validate if isinstance(tape_class, Type) else tape_class.validate_python
     data = load_tape_dicts(path, file_extension)
     for tape_dict in data:
-<<<<<<< HEAD
-        try:
-            tape = loader(tape_dict)
-        except Exception as e:
-            if unknown_steps_loader is None:
-                logger.error(f"Failed to load tape: {e}")
-                raise e
-            step_dicts = tape_dict["steps"]
-            tape_dict["steps"] = []
-            tape = loader(tape_dict)
-            tape.steps = [unknown_steps_loader(step_dict) for step_dict in step_dicts]
-=======
         tape = loader(tape_dict)
         tapes.append(tape)
     return tapes
@@ -231,6 +203,5 @@
                     logger.warning(f"Failed to load step: {e}")
                     steps.append(AssistantStep(content=json.dumps(step_dict, indent=2, ensure_ascii=False)))
             tape.steps = steps
->>>>>>> 8e45ab72
         tapes.append(tape)
     return tapes