import datetime
import time
from abc import ABC, abstractmethod
from collections import defaultdict
from statistics import mean
from typing import Any, Generator

import numpy as np
from Levenshtein import ratio
from omegaconf import DictConfig, OmegaConf
from pydantic import BaseModel

from tapeagents.core import LLMCall, LLMOutput, Prompt, TrainingText
from tapeagents.observe import observe_llm_call


class LLMEvent(BaseModel):
    """An event class representing either a chunk of LLM output or the final LLM output.

    This class encapsulates events that occur during LLM processing, handling both
    intermediate chunks of output and the final complete output.

    Attributes:
        chunk (str, optional): A partial text output from the LLM stream.
        output (LLMOutput, optional): The complete output from the LLM.
        llm_call (LLMCall, optional): The entire LLMCall object.
    """

    chunk: str | None = None
    output: LLMOutput | None = None
    llm_call: LLMCall | None = None


class LLMStream:
    """A wrapper class for LLM generators that provides convenient iteration and output extraction.

    This class wraps a generator that yields LLMEvents and provides methods to:

    - Iterate through events
    - Extract complete LLM output
    - Get the assistant's response text

    LLMStream stores the LLM call object when the generator yields it.

    Attributes:
        generator: Generator yielding LLMEvents or None if empty
        prompt: The prompt used to generate the LLM response:

    Raises:
        ValueError: When trying to iterate null stream, when no output is produced,
                   or when output is not an assistant message with content
    """

    def __init__(self, generator: Generator[LLMEvent, None, None] | None, prompt: Prompt):
        self.generator = generator
        self.prompt = prompt

    def __bool__(self):
        return self.generator is not None

    def __iter__(self):
        if self.generator is None:
            raise ValueError("can't iterate a null stream")
        return self

    def __next__(self) -> LLMEvent:
        if self.generator is None:
            raise StopIteration
        event = next(self.generator)
        if event.llm_call:
            self.llm_call = event.llm_call
        return event

    def get_output(self) -> LLMOutput:
        """Returns first LLMOutput found in events"""
        for event in self:
            if event.output:
                return event.output
        raise ValueError("LLM did not produce an output")

    def get_text(self) -> str:
        """Returns content of first assistant message found"""
        o = self.get_output()
        if not o.role == "assistant" or o.content is None:
            raise ValueError("LLM did not produce an assistant message")
        return o.content

    def get_llm_call(self) -> LLMCall:
        """Returns the LLMCall object"""
        for event in self:
            if event.llm_call:
                break
        return self.llm_call


class LLM(BaseModel, ABC):
    """
    An abstract base class representing a Language Learning Model (LLM).

    This class defines the interface for interacting with different LLM implementations.
    It handles basic LLM functionality like token counting, generation, and logging.

    Attributes:
        model_name (str): Name of the LLM model
        parameters (dict): Model-specific parameters for generation
        context_size (int): Maximum context size in tokens (default: 32000)
        tokenizer_name (str): Name of the tokenizer used
        tokenizer (Any): Tokenizer instance
        token_count (int): Running count of tokens processed
        observe_llm_calls (bool): Flag to enable observation of LLM calls


    Note:
        This is an abstract class and requires implementation of the abstract methods
        in derived classes.
    """

    model_name: str
    parameters: dict = {}
    context_size: int = 32000
    tokenizer_name: str = ""
    tokenizer: Any = None
    observe_llm_calls: bool = True

    token_count: int = 0
    _log: list = []
    _stats: dict = defaultdict(list)

    @abstractmethod
    def generate(self, prompt: Prompt, **kwargs) -> LLMStream:
        """
        Generate text from a given prompt

        Args:
            prompt (Prompt): The prompt object containing messages to send to the LLM.
            **kwargs (dict, optional): Additional arguments to pass to the underlying LLM implementation.

        Returns:
            LLMStream: A stream of LLM events containing the model's response.
        """
        pass

    @abstractmethod
    def count_tokens(self, messages: list[dict] | str) -> int:
        """
        Count tokens in messages or text

        Args:
            messages (Union[List[Dict], str]): List of messages or text to count tokens in

        Returns:
            int: Number of tokens in the messages or text
        """
        pass

    @abstractmethod
    def make_training_text(self, prompt: Prompt, output: LLMOutput) -> TrainingText:
        """
        Create training text from prompt and output.

        Args:
            prompt (Prompt): The prompt object containing messages used to generate the output.
            output (LLMOutput): The output generated by the LLM.

        Returns:
            TrainingText: The training text object containing the prompt and output.
        """
        pass

<<<<<<< HEAD
    def quick_response(self, text_prompt: str) -> str:
        prompt = Prompt(messages=[{"role": "user", "content": text_prompt}])
        outputs = []
        for e in self.generate(prompt):
            if e.output:
                outputs.append(e.output.content)
        return "".join(outputs)
=======
    async def agenerate(self, prompt: Prompt, session: Any, **kwargs):
        raise NotImplementedError(f"asynchronous generation is not implemented in {self.__class__}")
>>>>>>> aafe17e0

    def get_info(self) -> dict:
        parameters = {
            k: (OmegaConf.to_container(v) if isinstance(v, DictConfig) else v) for k, v in self.parameters.items()
        }
        return {
            "model_name": self.model_name,
            "parameters": parameters,
            "context_size": self.context_size,
        }

    def get_token_costs(self) -> dict:
        """Returns prices for different kinds of tokens.

        See `result['input']` for the price of input tokens and
        `result['output']` for the price of output tokens respectively.
        """
        return {"input": 0, "output": 0}

    def log_output(
        self,
        prompt: Prompt,
        message: LLMOutput,
        cached: bool = False,
        count_tokens: bool = True,
        prompt_length_tokens: int = -1,
        output_length_tokens: int = -1,
    ) -> LLMCall:
        """
        Logs the output of an LLM (Language Model) call along with its metadata.

        Args:
            prompt (Prompt): The prompt object containing the input messages for the LLM.
            message (LLMOutput): The output message generated by the LLM.
            cached (bool, optional): Indicates whether the output was retrieved from cache. Defaults to False.
            prompt_length_tokens (int, optional): The length of the prompt in tokens. Defaults to -1.
            output_length_tokens (int, optional): The length of the output in tokens. Defaults to -1.

        Returns:
            LLMCall: An object containing the metadata of the LLM call, including prompt, output, and token costs.
        """

        start_log_output = time.perf_counter()
        if count_tokens:
            prompt_length_tokens = self.count_tokens(prompt.messages)
            if message.content:
                output_length_tokens = (
                    self.count_tokens(prompt.messages + [{"role": "assistant", "content": message.content}])
                    - prompt_length_tokens
                )
            else:
                output_length_tokens = 0
            self._stats["prompt_length_tokens"].append(prompt_length_tokens)
            self._stats["output_length_tokens"].append(output_length_tokens)

        llm_call = LLMCall(
            timestamp=datetime.datetime.now().isoformat(),
            prompt=prompt,
            output=message,
            prompt_length_tokens=prompt_length_tokens,
            output_length_tokens=output_length_tokens,
            cached=cached,
            llm_info=self.get_info(),
        )
        token_costs = self.get_token_costs()
        llm_call.cost = (
            token_costs["input"] * llm_call.prompt_length_tokens + token_costs["output"] * llm_call.output_length_tokens
        )
        self._log.append(llm_call.model_dump())
        if self.observe_llm_calls:
            observe_llm_call(llm_call)
        time_log_output = time.perf_counter() - start_log_output
        self._stats["time_log_output"].append(time_log_output)
        return llm_call

    def get_stats(self) -> dict:
        return {
            "time_send_request": mean(self._stats["time_send_request"]) if self._stats["time_send_request"] else 0,
            "time_log_output": mean(self._stats["time_log_output"]) if self._stats["time_log_output"] else 0,
            "total_prompt_tokens": sum(self._stats["prompt_length_tokens"])
            if self._stats["prompt_length_tokens"]
            else 0,
            "total_output_tokens": sum(self._stats["output_length_tokens"])
            if self._stats["output_length_tokens"]
            else 0,
            "time_postprocess_llm_response": np.mean(self._stats["time_postprocess_llm_response"])
            if self._stats["time_postprocess_llm_response"]
            else 0,
        }

    def get_step_schema(self, cls):
        raise NotImplementedError("get_step_schema method not implemented")


class NoTokenizerError(ValueError):
    pass


def closest_prompt(prompt_key: str, known_prompts: list[str]) -> tuple[str, float]:
    """
    Finds the closest matching prompt from a list of known prompts based on a Levenshtein similarity ratio.

    Args:
        prompt_key (str): The prompt to compare against the known prompts.
        known_prompts (list[str]): A list of known prompts to compare with the prompt_key.

    Returns:
        tuple[str, float]: A tuple containing the closest matching prompt and its similarity score.
                           If no prompts are found, returns an empty string and a score of 0.0.
    """
    ratios = [(k, ratio(prompt_key, k, score_cutoff=0.5)) for k in known_prompts]
    if not len(ratios):
        return "", 0.0
    ratios = sorted(ratios, key=lambda x: x[1], reverse=True)
    closest, score = sorted(ratios, key=lambda x: x[1], reverse=True)[0]
    return closest, score<|MERGE_RESOLUTION|>--- conflicted
+++ resolved
@@ -167,7 +167,6 @@
         """
         pass
 
-<<<<<<< HEAD
     def quick_response(self, text_prompt: str) -> str:
         prompt = Prompt(messages=[{"role": "user", "content": text_prompt}])
         outputs = []
@@ -175,10 +174,9 @@
             if e.output:
                 outputs.append(e.output.content)
         return "".join(outputs)
-=======
+
     async def agenerate(self, prompt: Prompt, session: Any, **kwargs):
         raise NotImplementedError(f"asynchronous generation is not implemented in {self.__class__}")
->>>>>>> aafe17e0
 
     def get_info(self) -> dict:
         parameters = {
