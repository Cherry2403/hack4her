from __future__ import annotations

import logging
from typing import Any, Callable, Literal

import jsonref
from langchain_core.utils.function_calling import convert_to_openai_tool
from pydantic import BaseModel

from tapeagents.core import Action, Observation, Step
from tapeagents.llms import LLMOutput

logger = logging.getLogger(__name__)


class FunctionSpec(BaseModel):
    """
    A class representing the specification of a function.

    Attributes:
        name (str): The name of the function.
        description (str): A brief description of the function.
        parameters (dict): A dictionary containing the parameters of the function.
    """

    name: str
    description: str
    parameters: dict


class ToolSpec(BaseModel):
    """
    ToolSpec is a model that represents a tool specification with a type and a function.

    Attributes:
        type (Literal["function"]): The type of the tool, which is always "function".
        function (FunctionSpec): The specification of the function.
    """

    type: Literal["function"] = "function"
    function: FunctionSpec

    @classmethod
    def from_function(cls, function: Callable):
        """
        Creates an instance of the class by validating the model from a given function.

        Args:
            function (Callable): The function to be converted and validated.

        Returns:
            (ToolSpec): An instance of the class with the validated model.
        """
        return cls.model_validate(convert_to_openai_tool(function))


class FunctionCall(BaseModel):
    """
    A class representing a function call.

    Attributes:
        name (str): The name of the function being called.
        arguments (Any): The arguments to be passed to the function.
    """

    name: str
    arguments: Any


class ToolCall(BaseModel):
    """
    ToolCall is a model representing a tool call with a specific function, id, and type.

    Attributes:
        function (FunctionCall): The function call associated with the tool.
        id (str): The identifier for the tool call. Defaults to an empty string.
        type (str): The type of the tool call. Defaults to "function".
    """

    function: FunctionCall
    id: str = ""
    type: str = "function"


class ToolCallAction(Action):
    kind: Literal["tool_call"] = "tool_call"  # type: ignore
    id: str = ""
    function: FunctionCall


class ToolCalls(Action):
    """Action that wraps one-or-many tool calls.

    We structure this class similar to OpenAI tool calls, but we let function arguments be Any, not just str
    (see `FunctionCall` class)

    Attributes:
        tool_calls (list[ToolCall]): The list of tool calls to be made.
        kind (Literal["assistant"]): The type of step, which is always "assistant".
    """

    tool_calls: list[ToolCall]
    kind: Literal["assistant"] = "assistant"

    @staticmethod
    def from_dicts(dicts: list):
        """
        Create a ToolCalls instance from a list of dictionaries.

        Args:
            dicts (list): A list of dictionaries where each dictionary represents a tool call.

        Returns:
            (ToolCalls): An instance of ToolCalls created from the provided list of dictionaries.
        """
        return ToolCalls.model_validate({"tool_calls": dicts})

    @staticmethod
    def from_llm_output(llm_output: LLMOutput) -> ToolCalls:
        """
        Converts an LLMOutput object to a ToolCalls object.

        Args:
            llm_output (LLMOutput): The output from the language model, which contains tool calls.

        Returns:
            ToolCalls: An object containing a list of ToolCall objects.

        Raises:
            ValueError: If the llm_output does not contain any tool calls.
        """
        if not llm_output.tool_calls:
            raise ValueError()
        tool_calls = [
            ToolCall(
                function=FunctionCall(name=tc.function.name, arguments=tc.function.arguments),
                id=tc.id,
            )
            for tc in llm_output.tool_calls
        ]
        return ToolCalls(tool_calls=tool_calls)


class ToolResult(Observation):
    """
    ToolResult is a subclass of Observation that represents the result of a tool call.

    Attributes:
        content (Any): The content of the tool result.
        tool_call_id (str): The unique identifier for the tool call. Defaults to an empty string.
        kind (Literal["tool"]): The kind of result, which is always "tool". Defaults to "tool".
    """

    content: Any
    tool_call_id: str = ""
    kind: Literal["tool"] = "tool"


def as_openai_tool(action: type[Step] | ToolSpec, decription_chars_limit: int = 1024) -> ToolSpec:
    if isinstance(action, ToolSpec):
        return action
    schema = action.model_json_schema()
<<<<<<< HEAD
    schema: dict = dict(jsonref.replace_refs(schema, proxies=False))
=======
    schema: dict = dict(jsonref.replace_refs(schema, proxies=False))  # type: ignore
>>>>>>> 4b2be588
    schema.pop("$defs", None)
    props = schema["properties"]
    props.pop("metadata", None)
    props.pop("kind", None)
    name = schema["title"]
    description = schema.get("description", "")
    if name.lower().endswith("action"):
<<<<<<< HEAD
        name = name[:-6]
    elif name.lower().endswith("thought"):
        name = f"Produce{name}"
        description = f"Produce {description}"
    if len(description) > 1024:
        description = description[:1024]
        logger.warning(f"Description of {name} truncated to 1024 characters: {description}")
=======
        name = name[:-6]  # len("action")
    elif name.lower().endswith("thought"):
        name = f"Produce{name}"
        description = f"Produce {description}"
    if len(description) > decription_chars_limit:  # OAI limit
        description = description[:decription_chars_limit]
        logger.warning(f"Description of {name} truncated to {decription_chars_limit} characters: {description}")
>>>>>>> 4b2be588
    return ToolSpec(
        function=FunctionSpec(
            name=name,
            description=description,
            parameters={
                "type": "object",
                "properties": props,
                "required": schema.get("required", []),
            },
        )
    )


def as_function_call(action: Action) -> str:
    args = action.llm_dict()
    name = args.pop("kind")
    return f"{name}({', '.join(args)})"


def as_function_def(action: Action) -> str:
    fdef = ""
    type_aliases = {
        "integer": "int",
        "number": "float",
        "string": "str",
        "boolean": "bool",
        "array": "list",
        "object": "dict",
        "null": "None",
        "any": "Any",
    }
    tool_spec = as_openai_tool(action)
    fdef += f"def {tool_spec['function']['name']}("
    for param, param_spec in tool_spec["function"]["parameters"]["properties"].items():
        ptype = type_aliases.get(param_spec["type"], param_spec["type"])
        fdef += f"{param}: {ptype}, "
    fdef = fdef[:-2] + "):"
    fdef += f'\n    """{tool_spec["function"]["description"]}\n'
    for param, param_spec in tool_spec["function"]["parameters"]["properties"].items():
        fdef += f"    {param}: {param_spec['description']}\n"
    fdef += '    """\n'
    fdef += "    pass"
    return fdef<|MERGE_RESOLUTION|>--- conflicted
+++ resolved
@@ -160,11 +160,7 @@
     if isinstance(action, ToolSpec):
         return action
     schema = action.model_json_schema()
-<<<<<<< HEAD
-    schema: dict = dict(jsonref.replace_refs(schema, proxies=False))
-=======
     schema: dict = dict(jsonref.replace_refs(schema, proxies=False))  # type: ignore
->>>>>>> 4b2be588
     schema.pop("$defs", None)
     props = schema["properties"]
     props.pop("metadata", None)
@@ -172,15 +168,6 @@
     name = schema["title"]
     description = schema.get("description", "")
     if name.lower().endswith("action"):
-<<<<<<< HEAD
-        name = name[:-6]
-    elif name.lower().endswith("thought"):
-        name = f"Produce{name}"
-        description = f"Produce {description}"
-    if len(description) > 1024:
-        description = description[:1024]
-        logger.warning(f"Description of {name} truncated to 1024 characters: {description}")
-=======
         name = name[:-6]  # len("action")
     elif name.lower().endswith("thought"):
         name = f"Produce{name}"
@@ -188,7 +175,6 @@
     if len(description) > decription_chars_limit:  # OAI limit
         description = description[:decription_chars_limit]
         logger.warning(f"Description of {name} truncated to {decription_chars_limit} characters: {description}")
->>>>>>> 4b2be588
     return ToolSpec(
         function=FunctionSpec(
             name=name,
